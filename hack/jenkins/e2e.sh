--- conflicted
+++ resolved
@@ -47,26 +47,6 @@
     fi
 }
 
-<<<<<<< HEAD
-# GCP Project to fetch Trusty images.
-TRUSTY_IMAGE_PROJECT="${TRUSTY_IMAGE_PROJECT:-}"
-
-# Get the latest Trusty image for a Jenkins job.
-function get_latest_trusty_image() {
-    local job_name="${1:-${JOB_NAME}}"
-    local image_index=""
-    if [[ "${job_name}" =~ trusty-beta ]]; then
-      image_index="trusty-beta"
-    elif [[ "${job_name}" =~ trusty-dev ]]; then
-      image_index="trusty-dev"
-    elif [[ "${job_name}" =~ trusty ]]; then
-      image_index="trusty"
-    fi
-    gsutil cat "gs://${TRUSTY_IMAGE_PROJECT}/image-indices/latest-test-image-${image_index}"
-    # Clean up gsutil artifacts otherwise the later test stage will complain.
-    rm -rf .config &> /dev/null
-    rm -rf .gsutil &> /dev/null
-=======
 # Properly configure globals for an upgrade step in a GKE or GCE upgrade suite
 #
 # These suites:
@@ -222,7 +202,6 @@
       fi
       ;;
   esac
->>>>>>> 7d25f715
 }
 
 echo "--------------------------------------------------------------------------------"
@@ -402,35 +381,6 @@
 GCE_RELEASE_SKIP_TESTS=(
     )
 
-<<<<<<< HEAD
-TRUSTY_DEFAULT_SKIP_TESTS=(
-    # TODO(wonderfly): Remove this once
-    # https://github.com/kubernetes/kubernetes/issues/12689 is fixed.
-    "Services.*should\swork\safter\srestarting\skube-proxy"
-    # This test was broken and fixed after v1.1.1 release cut. As Trusty release
-    # tests pin to the latest release version of k8s, we'd have to wait till
-    # next release to pick up the fix.
-    # https://github.com/kubernetes/kubernetes/pull/14603
-    # TODO(wonderfly): Remove this once v1.1.2 is out.
-    "Kubelet\sregular\sresource\susage\stracking\sover\s30m0s\swith\s0\spods\sper\snode"
-)
-
-TRUSTY_SKIP_TESTS=(
-    "${TRUSTY_DEFAULT_SKIP_TESTS[@]}"
-    "Monitoring\sshould\sverify\smonitoring\spods\sand\sall\scluster\snodes\sare\savailable\son\sinfluxdb\susing\sheapster"
-)
-
-TRUSTY_DEV_SKIP_TESTS=(
-    "${TRUSTY_DEFAULT_SKIP_TESTS[@]}"
-    "Monitoring\sshould\sverify\smonitoring\spods\sand\sall\scluster\snodes\sare\savailable\son\sinfluxdb\susing\sheapster"
-)
-
-TRUSTY_BETA_SKIP_TESTS=(
-    "${TRUSTY_DEFAULT_SKIP_TESTS[@]}"
-)
-
-=======
->>>>>>> 7d25f715
 # Define environment variables based on the Jenkins project name.
 # NOTE: Not all jobs are defined here. The hack/jenkins/e2e.sh in master and
 # release branches defines relevant jobs for that particular version of
@@ -648,290 +598,6 @@
     : ${PROJECT:="kubernetes-jenkins"}
     ;;
 
-<<<<<<< HEAD
-  # Sets up the GCE soak cluster weekly using the latest 1.1 ci release.
-  kubernetes-soak-weekly-deploy-gce-1.1)
-    : ${E2E_CLUSTER_NAME:="gce-soak-weekly-1.1"}
-    : ${E2E_DOWN:="false"}
-    : ${E2E_NETWORK:="gce-soak-weekly-1-1"}
-    : ${E2E_TEST:="false"}
-    : ${E2E_UP:="true"}
-    : ${JENKINS_PUBLISHED_VERSION:="ci/latest-1.1"}
-    : ${KUBE_GCE_INSTANCE_PREFIX:="gce-soak-weekly-1-1"}
-    : ${KUBE_GCS_STAGING_PATH_SUFFIX:="soak-1.1"}
-    : ${PROJECT:="kubernetes-jenkins"}
-    : ${FAIL_ON_GCP_RESOURCE_LEAK:="true"}
-    ;;
-
-  # Runs tests on GCE soak cluster for latest 1.1 ci release.
-  kubernetes-soak-continuous-e2e-gce-1.1)
-    : ${E2E_CLUSTER_NAME:="gce-soak-weekly-1.1"}
-    : ${E2E_DOWN:="false"}
-    : ${E2E_NETWORK:="gce-soak-weekly-1-1"}
-    : ${E2E_UP:="false"}
-    # Clear out any orphaned namespaces in case previous run was interrupted.
-    : ${E2E_CLEAN_START:="true"}
-    : ${GINKGO_TEST_ARGS:="--ginkgo.skip=$(join_regex_allow_empty \
-          ${GCE_DEFAULT_SKIP_TESTS[@]:+${GCE_DEFAULT_SKIP_TESTS[@]}} \
-          ${GCE_FLAKY_TESTS[@]:+${GCE_FLAKY_TESTS[@]}} \
-          ${GCE_SOAK_CONTINUOUS_SKIP_TESTS[@]:+${GCE_SOAK_CONTINUOUS_SKIP_TESTS[@]}} \
-          )"}
-    : ${KUBE_GCE_INSTANCE_PREFIX:="gce-soak-weekly-1-1"}
-    : ${PROJECT:="kubernetes-jenkins"}
-    ;;
-
-  # Runs non-flaky tests on GCE on the release-1.0 branch,
-  # sequentially. As a reminder, if you need to change the skip list
-  # or flaky test list on the release branch, you'll need to propose a
-  # pull request directly to the release branch itself.
-  kubernetes-e2e-gce-release-1.0)
-    : ${E2E_CLUSTER_NAME:="jenkins-gce-e2e-release-1.0"}
-    : ${E2E_DOWN:="false"}
-    : ${E2E_NETWORK:="e2e-gce-release-1-0"}
-    : ${GINKGO_TEST_ARGS:="--ginkgo.skip=$(join_regex_allow_empty \
-          ${GCE_DEFAULT_SKIP_TESTS[@]:+${GCE_DEFAULT_SKIP_TESTS[@]}} \
-          ${GCE_RELEASE_SKIP_TESTS[@]:+${GCE_RELEASE_SKIP_TESTS[@]}} \
-          ${GCE_FLAKY_TESTS[@]:+${GCE_FLAKY_TESTS[@]}} \
-          )"}
-    : ${KUBE_GCE_INSTANCE_PREFIX="e2e-gce-1-0"}
-    : ${KUBE_GCS_STAGING_PATH_SUFFIX:="release-1.0"}
-    : ${PROJECT:="k8s-jkns-e2e-gce-release"}
-    ;;
-
-  # Runs non-flaky tests on GCE with Trusty as base image for minions,
-  # sequentially.
-  kubernetes-e2e-gce-trusty-release)
-    : ${E2E_CLUSTER_NAME:="jenkins-gce-e2e-trusty-release"}
-    : ${E2E_DOWN:="false"}
-    : ${E2E_NETWORK:="e2e-gce-trusty-release"}
-    : ${GINKGO_TEST_ARGS:="--ginkgo.skip=$(join_regex_allow_empty \
-          ${GCE_DEFAULT_SKIP_TESTS[@]:+${GCE_DEFAULT_SKIP_TESTS[@]}} \
-          ${GCE_RELEASE_SKIP_TESTS[@]:+${GCE_RELEASE_SKIP_TESTS[@]}} \
-          ${GCE_FLAKY_TESTS[@]:+${GCE_FLAKY_TESTS[@]}} \
-          ${GCE_SLOW_TESTS[@]:+${GCE_SLOW_TESTS[@]}} \
-          ${TRUSTY_SKIP_TESTS[@]:+${TRUSTY_SKIP_TESTS[@]}} \
-          )"}
-    : ${KUBE_GCE_INSTANCE_PREFIX="e2e-gce"}
-    : ${PROJECT:="kubekins-e2e-gce-trusty-rls"}
-    : ${KUBE_GCE_MINION_PROJECT:="${TRUSTY_IMAGE_PROJECT}"}
-    : ${KUBE_GCE_MINION_IMAGE:="$(get_latest_trusty_image ${JOB_NAME})"}
-    : ${KUBE_OS_DISTRIBUTION:="trusty"}
-    : ${ENABLE_CLUSTER_REGISTRY:=false}
-    : ${JENKINS_EXPLICIT_VERSION:="release/v1.1.1"}
-    ;;
-
-  # Runs slow tests on GCE with Trusy as base image for minions, sequentially.
-  kubernetes-e2e-gce-trusty-slow)
-    : ${E2E_CLUSTER_NAME:="jenkins-gce-e2e-trusty-slow"}
-    : ${E2E_NETWORK:="e2e-gce-trusty-slow"}
-    : ${GINKGO_TEST_ARGS:="--ginkgo.focus=$(join_regex_no_empty \
-          ${GCE_SLOW_TESTS[@]:+${GCE_SLOW_TESTS[@]}} \
-          ) --ginkgo.skip=$(join_regex_allow_empty \
-          ${TRUSTY_SKIP_TESTS[@]:+${TRUSTY_SKIP_TESTS[@]}} \
-          )"}
-    : ${KUBE_GCE_INSTANCE_PREFIX="e2e-trusty-slow"}
-    : ${PROJECT:="k8s-e2e-gce-trusty-slow"}
-    : ${KUBE_GCE_MINION_PROJECT:="${TRUSTY_IMAGE_PROJECT}"}
-    : ${KUBE_GCE_MINION_IMAGE:="$(get_latest_trusty_image ${JOB_NAME})"}
-    : ${KUBE_OS_DISTRIBUTION:="trusty"}
-    : ${ENABLE_CLUSTER_REGISTRY:=false}
-    : ${JENKINS_EXPLICIT_VERSION:="release/v1.1.1"}
-    : ${FAIL_ON_GCP_RESOURCE_LEAK:="true"}
-    ;;
-
-  # Runs non-flaky tests on GCE with Trusty-beta as base image for minions,
-  # sequentially.
-  kubernetes-e2e-gce-trusty-beta-release)
-    : ${E2E_CLUSTER_NAME:="jenkins-gce-e2e-trusty-beta-release"}
-    : ${E2E_DOWN:="false"}
-    : ${E2E_NETWORK:="e2e-gce-trusty-beta-release"}
-    : ${GINKGO_TEST_ARGS:="--ginkgo.skip=$(join_regex_allow_empty \
-          ${GCE_DEFAULT_SKIP_TESTS[@]:+${GCE_DEFAULT_SKIP_TESTS[@]}} \
-          ${GCE_RELEASE_SKIP_TESTS[@]:+${GCE_RELEASE_SKIP_TESTS[@]}} \
-          ${GCE_FLAKY_TESTS[@]:+${GCE_FLAKY_TESTS[@]}} \
-          ${GCE_SLOW_TESTS[@]:+${GCE_SLOW_TESTS[@]}} \
-          ${TRUSTY_BETA_SKIP_TESTS[@]:+${TRUSTY_BETA_SKIP_TESTS[@]}} \
-          )"}
-    : ${KUBE_GCE_INSTANCE_PREFIX="e2e-gce"}
-    : ${PROJECT:="k8s-e2e-gce-trusty-beta"}
-    : ${KUBE_GCE_MINION_PROJECT:="${TRUSTY_IMAGE_PROJECT}"}
-    : ${KUBE_GCE_MINION_IMAGE:="$(get_latest_trusty_image ${JOB_NAME})"}
-    : ${KUBE_OS_DISTRIBUTION:="trusty"}
-    : ${ENABLE_CLUSTER_REGISTRY:=false}
-    : ${JENKINS_EXPLICIT_VERSION:="release/v1.1.1"}
-    ;;
-
-  # Runs slow tests on GCE with Trusy-beta as base image for minions,
-  # sequentially.
-  kubernetes-e2e-gce-trusty-beta-slow)
-    : ${E2E_CLUSTER_NAME:="jenkins-gce-e2e-trusty-beta-slow"}
-    : ${E2E_NETWORK:="e2e-gce-trusty-beta-slow"}
-    : ${GINKGO_TEST_ARGS:="--ginkgo.focus=$(join_regex_no_empty \
-          ${GCE_SLOW_TESTS[@]:+${GCE_SLOW_TESTS[@]}} \
-          ) --ginkgo.skip=$(join_regex_allow_empty \
-          ${TRUSTY_BETA_SKIP_TESTS[@]:+${TRUSTY_BETA_SKIP_TESTS[@]}} \
-          )"}
-    : ${KUBE_GCE_INSTANCE_PREFIX="e2e-trusty-beta-slow"}
-    : ${PROJECT:="k8s-e2e-gce-trusty-beta-slow"}
-    : ${KUBE_GCE_MINION_PROJECT:="${TRUSTY_IMAGE_PROJECT}"}
-    : ${KUBE_GCE_MINION_IMAGE:="$(get_latest_trusty_image ${JOB_NAME})"}
-    : ${KUBE_OS_DISTRIBUTION:="trusty"}
-    : ${ENABLE_CLUSTER_REGISTRY:=false}
-    : ${JENKINS_EXPLICIT_VERSION:="release/v1.1.1"}
-    : ${FAIL_ON_GCP_RESOURCE_LEAK:="true"}
-    ;;
-
-  # Runs non-flaky tests on GCE with Trusty-dev as base image for minions,
-  # sequentially.
-  kubernetes-e2e-gce-trusty-dev-release)
-    : ${E2E_CLUSTER_NAME:="jenkins-gce-e2e-trusty-dev-release"}
-    : ${E2E_DOWN:="false"}
-    : ${E2E_NETWORK:="e2e-gce-trusty-dev-release"}
-    : ${GINKGO_TEST_ARGS:="--ginkgo.skip=$(join_regex_allow_empty \
-          ${GCE_DEFAULT_SKIP_TESTS[@]:+${GCE_DEFAULT_SKIP_TESTS[@]}} \
-          ${GCE_RELEASE_SKIP_TESTS[@]:+${GCE_RELEASE_SKIP_TESTS[@]}} \
-          ${GCE_FLAKY_TESTS[@]:+${GCE_FLAKY_TESTS[@]}} \
-          ${GCE_SLOW_TESTS[@]:+${GCE_SLOW_TESTS[@]}} \
-          ${TRUSTY_DEV_SKIP_TESTS[@]:+${TRUSTY_DEV_SKIP_TESTS[@]}} \
-          )"}
-    : ${KUBE_GCE_INSTANCE_PREFIX="e2e-gce"}
-    : ${PROJECT:="k8s-e2e-gce-trusty-dev"}
-    : ${KUBE_GCE_MINION_PROJECT:="${TRUSTY_IMAGE_PROJECT}"}
-    : ${KUBE_GCE_MINION_IMAGE:="$(get_latest_trusty_image ${JOB_NAME})"}
-    : ${KUBE_OS_DISTRIBUTION:="trusty"}
-    : ${ENABLE_CLUSTER_REGISTRY:=false}
-    : ${JENKINS_EXPLICIT_VERSION:="release/v1.1.1"}
-    ;;
-
-  # Runs slow tests on GCE with Trusy-dev as base image for minions,
-  # sequentially.
-  kubernetes-e2e-gce-trusty-dev-slow)
-    : ${E2E_CLUSTER_NAME:="jenkins-gce-e2e-trusty-dev-slow"}
-    : ${E2E_NETWORK:="e2e-gce-trusty-dev-slow"}
-    : ${GINKGO_TEST_ARGS:="--ginkgo.focus=$(join_regex_no_empty \
-          ${GCE_SLOW_TESTS[@]:+${GCE_SLOW_TESTS[@]}} \
-          ) --ginkgo.skip=$(join_regex_allow_empty \
-          ${TRUSTY_DEV_SKIP_TESTS[@]:+${TRUSTY_DEV_SKIP_TESTS[@]}} \
-          )"}
-    : ${KUBE_GCE_INSTANCE_PREFIX="e2e-trusty-dev-slow"}
-    : ${PROJECT:="k8s-e2e-gce-trusty-dev-slow"}
-    : ${KUBE_GCE_MINION_PROJECT:="${TRUSTY_IMAGE_PROJECT}"}
-    : ${KUBE_GCE_MINION_IMAGE:="$(get_latest_trusty_image ${JOB_NAME})"}
-    : ${KUBE_OS_DISTRIBUTION:="trusty"}
-    : ${ENABLE_CLUSTER_REGISTRY:=false}
-    : ${JENKINS_EXPLICIT_VERSION:="release/v1.1.1"}
-    : ${FAIL_ON_GCP_RESOURCE_LEAK:="true"}
-    ;;
-
-  # Runs non-flaky tests on GCE on the release candidate branch,
-  # sequentially. As a reminder, if you need to change the skip list
-  # or flaky test list on the release branch, you'll need to propose a
-  # pull request directly to the release branch itself.
-  kubernetes-e2e-gce-release-1.1)
-    : ${E2E_CLUSTER_NAME:="jenkins-gce-e2e-release-1.1"}
-    : ${E2E_DOWN:="false"}
-    : ${E2E_NETWORK:="gce-e2e-1-1"}
-    : ${GINKGO_TEST_ARGS:="--ginkgo.skip=$(join_regex_allow_empty \
-          ${GCE_DEFAULT_SKIP_TESTS[@]:+${GCE_DEFAULT_SKIP_TESTS[@]}} \
-          ${GCE_FLAKY_TESTS[@]:+${GCE_FLAKY_TESTS[@]}} \
-          ${GCE_SLOW_TESTS[@]:+${GCE_SLOW_TESTS[@]}} \
-          )"}
-    : ${JENKINS_PUBLISHED_VERSION:="ci/latest-1.1"}
-    : ${KUBE_GCE_INSTANCE_PREFIX="e2e-gce-1-1"}
-    : ${KUBE_GCS_STAGING_PATH_SUFFIX:="release-1.1"}
-    : ${PROJECT:="k8s-jkns-e2e-gce-release"}
-    : ${ENABLE_DEPLOYMENTS:=true}
-    ;;
-
-  # Runs "disruptive" tests on GCE on the release candidate branch,
-  # sequentially, against the latest 1.1 ci release.
-  kubernetes-e2e-gce-disruptive-1.1)
-    : ${E2E_CLUSTER_NAME:="jenkins-gce-e2e-disruptive-1.1"}
-    : ${E2E_DOWN:="false"}
-    : ${E2E_NETWORK:="gce-e2e-disruptive-1-1"}
-    : ${GINKGO_TEST_ARGS:="--ginkgo.skip=$(join_regex_allow_empty \
-          ${REBOOT_SKIP_TESTS[@]:+${REBOOT_SKIP_TESTS[@]}}\
-          ) --ginkgo.focus=$(join_regex_no_empty \
-          ${DISRUPTIVE_TESTS[@]:+${DISRUPTIVE_TESTS[@]}} \
-          "\[Autoscaling\]\sReplicationController" \
-          "GCE\sL7\sLoadBalancer\sController"
-          )"}
-    : ${JENKINS_PUBLISHED_VERSION:="ci/latest-1.1"}
-    : ${KUBE_GCE_INSTANCE_PREFIX="e2e-gce-disruptive-1-1"}
-    : ${KUBE_GCS_STAGING_PATH_SUFFIX:="disruptive-1.1"}
-    # TODO: move into its own project
-    : ${PROJECT:="kubernetes-jenkins"}
-    : ${ENABLE_DEPLOYMENTS:=true}
-    : ${ENABLE_DAEMONSETS:=true}
-    ;;
-
-  kubernetes-e2e-gke-subnet)
-    : ${DOGFOOD_GCLOUD:="true"}
-    : ${E2E_CLUSTER_NAME:="jkns-gke-subnet"}
-    # auto-subnet manually created - if deleted, it will need to be recreated
-    # gcloud alpha compute networks create auto-subnet --mode auto
-    : ${E2E_NETWORK:="auto-subnet"}
-    : ${E2E_SET_CLUSTER_API_VERSION:=y}
-    : ${JENKINS_USE_SERVER_VERSION:=y}
-    : ${PROJECT:="k8s-jkns-e2e-gke-subnet"}
-    : ${FAIL_ON_GCP_RESOURCE_LEAK:="true"}
-    : ${GINKGO_TEST_ARGS:="--ginkgo.skip=$(join_regex_allow_empty \
-          ${GKE_DEFAULT_SKIP_TESTS[@]:+${GKE_DEFAULT_SKIP_TESTS[@]}} \
-          ${GCE_DEFAULT_SKIP_TESTS[@]:+${GCE_DEFAULT_SKIP_TESTS[@]}} \
-          ${GCE_FLAKY_TESTS[@]:+${GCE_FLAKY_TESTS[@]}} \
-          )"}
-    ;;
-
-  kubernetes-e2e-gke-prod)
-    : ${DOGFOOD_GCLOUD:="true"}
-    : ${E2E_CLUSTER_NAME:="jkns-gke-e2e-prod"}
-    : ${E2E_NETWORK:="e2e-gke-prod"}
-    : ${E2E_SET_CLUSTER_API_VERSION:=y}
-    : ${JENKINS_USE_SERVER_VERSION:=y}
-    : ${PROJECT:="k8s-jkns-e2e-gke-prod"}
-    : ${FAIL_ON_GCP_RESOURCE_LEAK:="true"}
-    : ${GINKGO_TEST_ARGS:="--ginkgo.skip=$(join_regex_allow_empty \
-          ${GKE_DEFAULT_SKIP_TESTS[@]:+${GKE_DEFAULT_SKIP_TESTS[@]}} \
-          ${GCE_DEFAULT_SKIP_TESTS[@]:+${GCE_DEFAULT_SKIP_TESTS[@]}} \
-          ${GCE_FLAKY_TESTS[@]:+${GCE_FLAKY_TESTS[@]}} \
-          )"}
-    ;;
-
-  kubernetes-e2e-gke-staging)
-    : ${DOGFOOD_GCLOUD:="true"}
-    : ${GKE_API_ENDPOINT:="https://staging-container.sandbox.googleapis.com/"}
-    : ${E2E_CLUSTER_NAME:="jkns-gke-e2e-staging"}
-    : ${E2E_NETWORK:="e2e-gke-staging"}
-    : ${E2E_SET_CLUSTER_API_VERSION:=y}
-    : ${JENKINS_USE_SERVER_VERSION:=y}
-    : ${PROJECT:="k8s-jkns-e2e-gke-staging"}
-    : ${FAIL_ON_GCP_RESOURCE_LEAK:="true"}
-    : ${GINKGO_TEST_ARGS:="--ginkgo.skip=$(join_regex_allow_empty \
-          ${GKE_DEFAULT_SKIP_TESTS[@]:+${GKE_DEFAULT_SKIP_TESTS[@]}} \
-          ${GCE_DEFAULT_SKIP_TESTS[@]:+${GCE_DEFAULT_SKIP_TESTS[@]}} \
-          ${GCE_FLAKY_TESTS[@]:+${GCE_FLAKY_TESTS[@]}} \
-          )"}
-    ;;
-
-  kubernetes-e2e-gke-test)
-    : ${DOGFOOD_GCLOUD:="true"}
-    : ${CLOUDSDK_BUCKET:="gs://cloud-sdk-build/testing/rc"}
-    : ${GKE_API_ENDPOINT:="https://test-container.sandbox.googleapis.com/"}
-    : ${E2E_CLUSTER_NAME:="jkns-gke-e2e-test"}
-    : ${E2E_NETWORK:="e2e-gke-test"}
-    : ${E2E_SET_CLUSTER_API_VERSION:=y}
-    : ${JENKINS_USE_SERVER_VERSION:=y}
-    : ${PROJECT:="k8s-jkns-e2e-gke-test"}
-    : ${FAIL_ON_GCP_RESOURCE_LEAK:="true"}
-    : ${GINKGO_TEST_ARGS:="--ginkgo.skip=$(join_regex_allow_empty \
-          ${GKE_DEFAULT_SKIP_TESTS[@]:+${GKE_DEFAULT_SKIP_TESTS[@]}} \
-          ${GCE_DEFAULT_SKIP_TESTS[@]:+${GCE_DEFAULT_SKIP_TESTS[@]}} \
-          ${GCE_FLAKY_TESTS[@]:+${GCE_FLAKY_TESTS[@]}} \
-          )"}
-    ;;
-
-=======
->>>>>>> 7d25f715
   kubernetes-e2e-gke-ci)
     : ${DOGFOOD_GCLOUD:="true"}
     : ${CLOUDSDK_BUCKET:="gs://cloud-sdk-build/testing/staging"}
