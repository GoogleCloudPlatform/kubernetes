--- conflicted
+++ resolved
@@ -452,12 +452,7 @@
 	return "Foo"
 }
 
-<<<<<<< HEAD
-// newFoo creates a new instance of the foo plugin.
-func newFoo(_ runtime.Object, _ framework.Handle) (framework.Plugin, error) {
-=======
 func newFoo(_ context.Context, _ runtime.Object, _ framework.Handle) (framework.Plugin, error) {
->>>>>>> fc479f41
 	return &foo{}, nil
 }
 
