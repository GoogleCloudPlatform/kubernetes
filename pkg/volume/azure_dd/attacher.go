/*
Copyright 2016 The Kubernetes Authors.

Licensed under the Apache License, Version 2.0 (the "License");
you may not use this file except in compliance with the License.
You may obtain a copy of the License at

    http://www.apache.org/licenses/LICENSE-2.0

Unless required by applicable law or agreed to in writing, software
distributed under the License is distributed on an "AS IS" BASIS,
WITHOUT WARRANTIES OR CONDITIONS OF ANY KIND, either express or implied.
See the License for the specific language governing permissions and
limitations under the License.
*/

package azure_dd

import (
	"fmt"
	"os"
	"path"
	"strconv"
	"strings"
	"time"

	"github.com/golang/glog"
	"k8s.io/apimachinery/pkg/types"
	"k8s.io/kubernetes/pkg/api/v1"
	"k8s.io/kubernetes/pkg/util/exec"
	"k8s.io/kubernetes/pkg/util/mount"
	"k8s.io/kubernetes/pkg/volume"
	volumeutil "k8s.io/kubernetes/pkg/volume/util"
)

type azureDiskDetacher struct {
	plugin *azureDataDiskPlugin
}

type azureDiskAttacher struct {
	plugin *azureDataDiskPlugin
}

var _ volume.Attacher = &azureDiskAttacher{}
var _ volume.Detacher = &azureDiskDetacher{}

func (a *azureDiskAttacher) Attach(spec *volume.Spec, nodeName types.NodeName) (string, error) {
	var lun int
	var err error
	volumeSource, err := getVolumeSource(spec)
	if err != nil {
		return "", err
	}

	diskName := volumeSource.DiskName
	hashedDiskUri := makeCRC32(volumeSource.DataDiskURI)
	glog.V(4).Infof("azureDisk - attempting to check if disk %s attached to node %s", diskName, nodeName)

	isManagedDisk := (*volumeSource.Kind == v1.AzureManagedDisk)
	attached, lun, err := a.plugin.commonController.isDiskAttached(hashedDiskUri, string(nodeName), isManagedDisk)

	if err != nil {
		glog.Infof("azureDisk - error checking if Azure Disk  (%s) is already attached to  node (%s). Will continue and try attach anyway. err:%v", diskName, nodeName, err)
	}

	if err == nil && attached {
		glog.Warningf("azureDisk - disk already attach: (%s) is already attached to node (%s)", diskName, nodeName)
		return strconv.Itoa(lun), nil
	} else {
		glog.V(4).Infof("azureDisk - Disk(%s) is not  attached to node (%s), will attach", diskName, nodeName)
	}

	err = nil // reset just in case the check for attached earlier failed

	cachingMode := string(*volumeSource.CachingMode)
	managed := (*volumeSource.Kind == v1.AzureManagedDisk)
	if managed {
		lun, err = a.plugin.managedDiskController.AttachDisk(string(nodeName), volumeSource.DataDiskURI, cachingMode)
	} else {
		lun, err = a.plugin.blobDiskController.AttachDisk(string(nodeName), volumeSource.DataDiskURI, cachingMode)
	}

	if err != nil {
		glog.Warningf("azureDisk - error attaching disk:%s (Managed:%v) to node:%v error:%v", diskName, managed, nodeName, err)
		return "", err
	}

	return strconv.Itoa(lun), nil

}

func (a *azureDiskAttacher) VolumesAreAttached(specs []*volume.Spec, nodeName types.NodeName) (map[*volume.Spec]bool, error) {
	attachedDisks, err := a.plugin.commonController.getAttachedDisks(string(nodeName))
	if err != nil {
		return nil, err
	}

	specsMap := make(map[*volume.Spec]bool)

	for _, s := range specs {
		azureSpec, err := getVolumeSource(s)
		if err != nil {
			glog.Warningf("azureDisk - failed to get volume source for a spec during VolumesAreAttached, err: %s", err.Error())
		}
		for _, d := range attachedDisks {
			attachedDisk := strings.ToLower(d)
			specDisk := strings.ToLower(azureSpec.DataDiskURI)
			if attachedDisk == specDisk {
				specsMap[s] = true
				break
			}
		}
	}

	return specsMap, nil
}

func (a *azureDiskAttacher) WaitForAttach(spec *volume.Spec, devicePath string, timeout time.Duration) (string, error) {

	ticker := time.NewTicker(time.Second * 2)
	timer := time.NewTimer(timeout)
	defer ticker.Stop()
	defer timer.Stop()
	exe := exec.New()

	lun, err := strconv.Atoi(devicePath)
	if err != nil {
		glog.Infof("azureDisk - Wait for attach expect device path as a lun number, instead got: %s", devicePath)
		return "", err
	}

	volumeSource, err := getVolumeSource(spec)
	if err != nil {
		return "", err
	}

	scsiHostRescan(&osIOHandler{})

	diskName := volumeSource.DiskName
	nodeName := a.plugin.host.GetHostName()

	for {
		select {
		case <-ticker.C:
			newDevicePath, err := findDiskByLun(lun, exe)
			if err != nil {
				glog.Infof("azureDisk - WaitForAttach ticker failed node (%s) disk (%s) lun(%v) err(%s)", nodeName, diskName, lun, err)
			} else {
				if newDevicePath != "" {
					// the curent sequence k8s uses for unformated disk (check-disk, mount, fail, mkfs.extX) hangs on
					// Azure Managed disk scsi interface. this is a hack and will be replaced once we identify and solve
					// the root case on Azure.
					formatIfNotFormatted(newDevicePath, *volumeSource.FSType)
					return newDevicePath, nil
				}
			}

		case <-timer.C:
			glog.Infof("azureDisk - WaitForAttach ticker timeout finding attached disk node (%s) disk (%s) lun(%v)", nodeName, diskName, lun)
			return "", fmt.Errorf("azureDisk - WaitForAttach failed within timeout node (%s) diskId:(%s) lun:(%v)", nodeName, diskName, lun)
		}
	}

}

// to avoid name conflicts (similar *.vhd name)
// we use hash diskUri and we use it as device mount target.
// this is generalized for both managed and blob disks
// we also prefix the hash with m/b based on disk kind
func (a *azureDiskAttacher) GetDeviceMountPath(spec *volume.Spec) (string, error) {
	volumeSource, err := getVolumeSource(spec)
	if err != nil {
		return "", err
	}

	if volumeSource.Kind == nil { // this spec was constructed from info on the node
		pdPath := path.Join(a.plugin.host.GetPluginDir(azureDataDiskPluginName), mount.MountsInGlobalPDPath, volumeSource.DataDiskURI)
		return pdPath, nil
	}

	isManagedDisk := (*volumeSource.Kind == v1.AzureManagedDisk)
	return makeGlobalPDPath(a.plugin.host, volumeSource.DataDiskURI, isManagedDisk)
}

func (attacher *azureDiskAttacher) MountDevice(spec *volume.Spec, devicePath string, deviceMountPath string) error {

	m := attacher.plugin.host.GetMounter()
	notMnt, err := m.IsLikelyNotMountPoint(deviceMountPath)

	if err != nil {
		if os.IsNotExist(err) {
			if err := os.MkdirAll(deviceMountPath, 0750); err != nil {
				glog.Warningf("azureDisk - mountDevice:CreateDirectory failed with %s", err)
				return err
			}
			notMnt = true
		} else {
			glog.Warningf("azureDisk - mountDevice:IsLikelyNotMountPoint failed with %s", err)
			return err
		}
	}

	if notMnt {
<<<<<<< HEAD
		volumeSource, err := getVolumeSource(spec)
		if err != nil {
			return err
		}
		options := []string{}

		if *(volumeSource.ReadOnly) {
			options = append(options, "ro")
		}

		// Because we are formatting during attach, the
		//following call will perform device mount and
		// will never format
		diskMounter := &mount.SafeFormatAndMount{Interface: m, Runner: exec.New()}
		err = diskMounter.FormatAndMount(devicePath, deviceMountPath, *volumeSource.FSType, options)
=======
		diskMounter := &mount.SafeFormatAndMount{Interface: mounter, Runner: exec.New()}
		mountOptions := volume.MountOptionFromSpec(spec, options...)
		err = diskMounter.FormatAndMount(devicePath, deviceMountPath, *volumeSource.FSType, mountOptions)
>>>>>>> 102f267b
		if err != nil {
			glog.Infof("azureDisk - mountDevice:FormatAndMount failed with %s", err)
			_ = os.Remove(deviceMountPath)
			return err
		}
	}

	return nil
}

func (d *azureDiskDetacher) Detach(deviceName string, nodeName types.NodeName) error {

	isManagedDisk, diskHash := diskKindHashfromPDName(deviceName)

	attached, _, err := d.plugin.commonController.isDiskAttached(diskHash, string(nodeName), isManagedDisk)
	if err != nil {
		// Log error and continue with detach
		glog.Warningf("azureDisk - error checking if Azure (%v) is already attached to current node (%v). Will continue and try detach anyway. err=%v", deviceName, nodeName, err)
	}

	if err == nil && !attached {
		// Volume is not attached to node. Success!
		glog.Warningf("azureDisk -Detach: disk %s was not attached to node %v.", deviceName, nodeName)
		return nil
	}

	if isManagedDisk {
		if err := d.plugin.managedDiskController.DetachDisk(string(nodeName), diskHash); err != nil {
			glog.Infof("azureDisk - error detaching  managed disk (%s) from node %q. error:%s", deviceName, nodeName, err.Error())
			return err
		}
	} else {
		if err := d.plugin.blobDiskController.DetachDisk(string(nodeName), diskHash); err != nil {
			glog.Infof("azureDisk -error detaching  blob  disk (%s) from node %q. error:%s", deviceName, nodeName, err.Error())
			return err
		}

	}

	glog.V(2).Infof("azureDisk - disk:%s managed:%v was detached from node:%v", deviceName, isManagedDisk, nodeName)
	return nil

}

// UnmountDevice unmounts the volume on the node
func (detacher *azureDiskDetacher) UnmountDevice(deviceMountPath string) error {

	err := volumeutil.UnmountPath(deviceMountPath, detacher.plugin.host.GetMounter())
	if err == nil {
		glog.V(4).Infof("azureDisk - Device %s was unmounted", deviceMountPath)
	} else {
		glog.Infof("azureDisk - Device %s failed to unmount with error: %s", deviceMountPath, err.Error())
	}
	return err
}<|MERGE_RESOLUTION|>--- conflicted
+++ resolved
@@ -201,27 +201,9 @@
 	}
 
 	if notMnt {
-<<<<<<< HEAD
-		volumeSource, err := getVolumeSource(spec)
-		if err != nil {
-			return err
-		}
-		options := []string{}
-
-		if *(volumeSource.ReadOnly) {
-			options = append(options, "ro")
-		}
-
-		// Because we are formatting during attach, the
-		//following call will perform device mount and
-		// will never format
-		diskMounter := &mount.SafeFormatAndMount{Interface: m, Runner: exec.New()}
-		err = diskMounter.FormatAndMount(devicePath, deviceMountPath, *volumeSource.FSType, options)
-=======
 		diskMounter := &mount.SafeFormatAndMount{Interface: mounter, Runner: exec.New()}
 		mountOptions := volume.MountOptionFromSpec(spec, options...)
 		err = diskMounter.FormatAndMount(devicePath, deviceMountPath, *volumeSource.FSType, mountOptions)
->>>>>>> 102f267b
 		if err != nil {
 			glog.Infof("azureDisk - mountDevice:FormatAndMount failed with %s", err)
 			_ = os.Remove(deviceMountPath)
