/*
Copyright 2015 The Kubernetes Authors.

Licensed under the Apache License, Version 2.0 (the "License");
you may not use this file except in compliance with the License.
You may obtain a copy of the License at

    http://www.apache.org/licenses/LICENSE-2.0

Unless required by applicable law or agreed to in writing, software
distributed under the License is distributed on an "AS IS" BASIS,
WITHOUT WARRANTIES OR CONDITIONS OF ANY KIND, either express or implied.
See the License for the specific language governing permissions and
limitations under the License.
*/

package v1alpha1

import "k8s.io/kubernetes/pkg/api/unversioned"

type KubeProxyConfiguration struct {
	unversioned.TypeMeta

	// bindAddress is the IP address for the proxy server to serve on (set to 0.0.0.0
	// for all interfaces)
	BindAddress string `json:"bindAddress"`
	// clusterCIDR is the CIDR range of the pods in the cluster. It is used to
	// bridge traffic coming from outside of the cluster. If not provided,
	// no off-cluster bridging will be performed.
	ClusterCIDR string `json:"clusterCIDR"`
	// healthzBindAddress is the IP address for the health check server to serve on,
	// defaulting to 127.0.0.1 (set to 0.0.0.0 for all interfaces)
	HealthzBindAddress string `json:"healthzBindAddress"`
	// healthzPort is the port to bind the health check server. Use 0 to disable.
	HealthzPort int32 `json:"healthzPort"`
	// hostnameOverride, if non-empty, will be used as the identity instead of the actual hostname.
	HostnameOverride string `json:"hostnameOverride"`
	// iptablesMasqueradeBit is the bit of the iptables fwmark space to use for SNAT if using
	// the pure iptables proxy mode. Values must be within the range [0, 31].
	IPTablesMasqueradeBit *int32 `json:"iptablesMasqueradeBit"`
	// iptablesSyncPeriod is the period that iptables rules are refreshed (e.g. '5s', '1m',
	// '2h22m').  Must be greater than 0.
	IPTablesSyncPeriod unversioned.Duration `json:"iptablesSyncPeriodSeconds"`
	// iptablesMinSyncPeriod is the minimum period that iptables rules are refreshed (e.g. '5s', '1m',
	// '2h22m').
	IPTablesMinSyncPeriod unversioned.Duration `json:"iptablesMinSyncPeriodSeconds"`
	// kubeconfigPath is the path to the kubeconfig file with authorization information (the
	// master location is set by the master flag).
	KubeconfigPath string `json:"kubeconfigPath"`
	// masqueradeAll tells kube-proxy to SNAT everything if using the pure iptables proxy mode.
	MasqueradeAll bool `json:"masqueradeAll"`
	// master is the address of the Kubernetes API server (overrides any value in kubeconfig)
	Master string `json:"master"`
	// oomScoreAdj is the oom-score-adj value for kube-proxy process. Values must be within
	// the range [-1000, 1000]
	OOMScoreAdj *int32 `json:"oomScoreAdj"`
	// mode specifies which proxy mode to use.
	Mode ProxyMode `json:"mode"`
	// portRange is the range of host ports (beginPort-endPort, inclusive) that may be consumed
	// in order to proxy service traffic. If unspecified (0-0) then ports will be randomly chosen.
	PortRange string `json:"portRange"`
	// resourceContainer is the bsolute name of the resource-only container to create and run
	// the Kube-proxy in (Default: /kube-proxy).
	ResourceContainer string `json:"resourceContainer"`
	// udpIdleTimeout is how long an idle UDP connection will be kept open (e.g. '250ms', '2s').
	// Must be greater than 0. Only applicable for proxyMode=userspace.
	UDPIdleTimeout unversioned.Duration `json:"udpTimeoutMilliseconds"`
	// conntrackMax is the maximum number of NAT connections to track (0 to
	// leave as-is).  This takes precedence over conntrackMaxPerCore and conntrackMin.
	ConntrackMax int32 `json:"conntrackMax"`
	// conntrackMaxPerCore is the maximum number of NAT connections to track
	// per CPU core (0 to leave the limit as-is and ignore conntrackMin).
	ConntrackMaxPerCore int32 `json:"conntrackMaxPerCore"`
	// conntrackMin is the minimum value of connect-tracking records to allocate,
	// regardless of conntrackMaxPerCore (set conntrackMaxPerCore=0 to leave the limit as-is).
	ConntrackMin int32 `json:"conntrackMin"`
	// conntrackTCPEstablishedTimeout is how long an idle TCP connection
	// will be kept open (e.g. '2s').  Must be greater than 0.
	ConntrackTCPEstablishedTimeout unversioned.Duration `json:"conntrackTCPEstablishedTimeout"`
	// conntrackTCPCloseWaitTimeout is how long an idle conntrack entry
	// in CLOSE_WAIT state will remain in the conntrack
	// table. (e.g. '60s'). Must be greater than 0 to set.
	ConntrackTCPCloseWaitTimeout unversioned.Duration `json:"conntrackTCPCloseWaitTimeout"`
}

// Currently two modes of proxying are available: 'userspace' (older, stable) or 'iptables'
// (experimental). If blank, look at the Node object on the Kubernetes API and respect the
// 'net.experimental.kubernetes.io/proxy-mode' annotation if provided.  Otherwise use the
// best-available proxy (currently userspace, but may change in future versions).  If the
// iptables proxy is selected, regardless of how, but the system's kernel or iptables
// versions are insufficient, this always falls back to the userspace proxy.
type ProxyMode string

const (
	ProxyModeUserspace ProxyMode = "userspace"
	ProxyModeIPTables  ProxyMode = "iptables"
)

type KubeSchedulerConfiguration struct {
	unversioned.TypeMeta

	// port is the port that the scheduler's http service runs on.
	Port int `json:"port"`
	// address is the IP address to serve on.
	Address string `json:"address"`
	// algorithmProvider is the scheduling algorithm provider to use.
	AlgorithmProvider string `json:"algorithmProvider"`
	// policyConfigFile is the filepath to the scheduler policy configuration.
	PolicyConfigFile string `json:"policyConfigFile"`
	// enableProfiling enables profiling via web interface.
	EnableProfiling *bool `json:"enableProfiling"`
	// contentType is contentType of requests sent to apiserver.
	ContentType string `json:"contentType"`
	// kubeAPIQPS is the QPS to use while talking with kubernetes apiserver.
	KubeAPIQPS float32 `json:"kubeAPIQPS"`
	// kubeAPIBurst is the QPS burst to use while talking with kubernetes apiserver.
	KubeAPIBurst int `json:"kubeAPIBurst"`
	// schedulerName is name of the scheduler, used to select which pods
	// will be processed by this scheduler, based on pod's annotation with
	// key 'scheduler.alpha.kubernetes.io/name'.
	SchedulerName string `json:"schedulerName"`
	// RequiredDuringScheduling affinity is not symmetric, but there is an implicit PreferredDuringScheduling affinity rule
	// corresponding to every RequiredDuringScheduling affinity rule.
	// HardPodAffinitySymmetricWeight represents the weight of implicit PreferredDuringScheduling affinity rule, in the range 0-100.
	HardPodAffinitySymmetricWeight int `json:"hardPodAffinitySymmetricWeight"`
	// Indicate the "all topologies" set for empty topologyKey when it's used for PreferredDuringScheduling pod anti-affinity.
	FailureDomains string `json:"failureDomains"`
	// leaderElection defines the configuration of leader election client.
	LeaderElection LeaderElectionConfiguration `json:"leaderElection"`
}

// HairpinMode denotes how the kubelet should configure networking to handle
// hairpin packets.
type HairpinMode string

// Enum settings for different ways to handle hairpin packets.
const (
	// Set the hairpin flag on the veth of containers in the respective
	// container runtime.
	HairpinVeth = "hairpin-veth"
	// Make the container bridge promiscuous. This will force it to accept
	// hairpin packets, even if the flag isn't set on ports of the bridge.
	PromiscuousBridge = "promiscuous-bridge"
	// Neither of the above. If the kubelet is started in this hairpin mode
	// and kube-proxy is running in iptables mode, hairpin packets will be
	// dropped by the container bridge.
	HairpinNone = "none"
)

// LeaderElectionConfiguration defines the configuration of leader election
// clients for components that can run with leader election enabled.
type LeaderElectionConfiguration struct {
	// leaderElect enables a leader election client to gain leadership
	// before executing the main loop. Enable this when running replicated
	// components for high availability.
	LeaderElect *bool `json:"leaderElect"`
	// leaseDuration is the duration that non-leader candidates will wait
	// after observing a leadership renewal until attempting to acquire
	// leadership of a led but unrenewed leader slot. This is effectively the
	// maximum duration that a leader can be stopped before it is replaced
	// by another candidate. This is only applicable if leader election is
	// enabled.
	LeaseDuration unversioned.Duration `json:"leaseDuration"`
	// renewDeadline is the interval between attempts by the acting master to
	// renew a leadership slot before it stops leading. This must be less
	// than or equal to the lease duration. This is only applicable if leader
	// election is enabled.
	RenewDeadline unversioned.Duration `json:"renewDeadline"`
	// retryPeriod is the duration the clients should wait between attempting
	// acquisition and renewal of a leadership. This is only applicable if
	// leader election is enabled.
	RetryPeriod unversioned.Duration `json:"retryPeriod"`
}

type KubeletConfiguration struct {
	unversioned.TypeMeta

	// podManifestPath is the path to the directory containing pod manifests to
	// run, or the path to a single manifest file
	PodManifestPath string `json:"podManifestPath"`
	// syncFrequency is the max period between synchronizing running
	// containers and config
	SyncFrequency unversioned.Duration `json:"syncFrequency"`
	// fileCheckFrequency is the duration between checking config files for
	// new data
	FileCheckFrequency unversioned.Duration `json:"fileCheckFrequency"`
	// httpCheckFrequency is the duration between checking http for new data
	HTTPCheckFrequency unversioned.Duration `json:"httpCheckFrequency"`
	// manifestURL is the URL for accessing the container manifest
	ManifestURL string `json:"manifestURL"`
	// manifestURLHeader is the HTTP header to use when accessing the manifest
	// URL, with the key separated from the value with a ':', as in 'key:value'
	ManifestURLHeader string `json:"manifestURLHeader"`
	// enableServer enables the Kubelet's server
	EnableServer *bool `json:"enableServer"`
	// address is the IP address for the Kubelet to serve on (set to 0.0.0.0
	// for all interfaces)
	Address string `json:"address"`
	// port is the port for the Kubelet to serve on.
	Port int32 `json:"port"`
	// readOnlyPort is the read-only port for the Kubelet to serve on with
	// no authentication/authorization (set to 0 to disable)
	ReadOnlyPort int32 `json:"readOnlyPort"`
	// tlsCertFile is the file containing x509 Certificate for HTTPS.  (CA cert,
	// if any, concatenated after server cert). If tlsCertFile and
	// tlsPrivateKeyFile are not provided, a self-signed certificate
	// and key are generated for the public address and saved to the directory
	// passed to certDir.
	TLSCertFile string `json:"tlsCertFile"`
	// tlsPrivateKeyFile is the ile containing x509 private key matching
	// tlsCertFile.
	TLSPrivateKeyFile string `json:"tlsPrivateKeyFile"`
	// certDirectory is the directory where the TLS certs are located (by
	// default /var/run/kubernetes). If tlsCertFile and tlsPrivateKeyFile
	// are provided, this flag will be ignored.
	CertDirectory string `json:"certDirectory"`
	// authentication specifies how requests to the Kubelet's server are authenticated
	Authentication KubeletAuthentication `json:"authentication"`
	// authorization specifies how requests to the Kubelet's server are authorized
	Authorization KubeletAuthorization `json:"authorization"`
	// hostnameOverride is the hostname used to identify the kubelet instead
	// of the actual hostname.
	HostnameOverride string `json:"hostnameOverride"`
	// podInfraContainerImage is the image whose network/ipc namespaces
	// containers in each pod will use.
	PodInfraContainerImage string `json:"podInfraContainerImage"`
	// dockerEndpoint is the path to the docker endpoint to communicate with.
	DockerEndpoint string `json:"dockerEndpoint"`
	// rootDirectory is the directory path to place kubelet files (volume
	// mounts,etc).
	RootDirectory string `json:"rootDirectory"`
	// seccompProfileRoot is the directory path for seccomp profiles.
	SeccompProfileRoot string `json:"seccompProfileRoot"`
	// allowPrivileged enables containers to request privileged mode.
	// Defaults to false.
	AllowPrivileged *bool `json:"allowPrivileged"`
	// hostNetworkSources is a comma-separated list of sources from which the
	// Kubelet allows pods to use of host network. Defaults to "*". Valid
	// options are "file", "http", "api", and "*" (all sources).
	HostNetworkSources []string `json:"hostNetworkSources"`
	// hostPIDSources is a comma-separated list of sources from which the
	// Kubelet allows pods to use the host pid namespace. Defaults to "*".
	HostPIDSources []string `json:"hostPIDSources"`
	// hostIPCSources is a comma-separated list of sources from which the
	// Kubelet allows pods to use the host ipc namespace. Defaults to "*".
	HostIPCSources []string `json:"hostIPCSources"`
	// registryPullQPS is the limit of registry pulls per second. If 0,
	// unlimited. Set to 0 for no limit. Defaults to 5.0.
	RegistryPullQPS *int32 `json:"registryPullQPS"`
	// registryBurst is the maximum size of a bursty pulls, temporarily allows
	// pulls to burst to this number, while still not exceeding registryQps.
	// Only used if registryQPS > 0.
	RegistryBurst int32 `json:"registryBurst"`
	// eventRecordQPS is the maximum event creations per second. If 0, there
	// is no limit enforced.
	EventRecordQPS *int32 `json:"eventRecordQPS"`
	// eventBurst is the maximum size of a bursty event records, temporarily
	// allows event records to burst to this number, while still not exceeding
	// event-qps. Only used if eventQps > 0
	EventBurst int32 `json:"eventBurst"`
	// enableDebuggingHandlers enables server endpoints for log collection
	// and local running of containers and commands
	EnableDebuggingHandlers *bool `json:"enableDebuggingHandlers"`
	// minimumGCAge is the minimum age for a finished container before it is
	// garbage collected.
	MinimumGCAge unversioned.Duration `json:"minimumGCAge"`
	// maxPerPodContainerCount is the maximum number of old instances to
	// retain per container. Each container takes up some disk space.
	MaxPerPodContainerCount int32 `json:"maxPerPodContainerCount"`
	// maxContainerCount is the maximum number of old instances of containers
	// to retain globally. Each container takes up some disk space.
	MaxContainerCount *int32 `json:"maxContainerCount"`
	// cAdvisorPort is the port of the localhost cAdvisor endpoint
	CAdvisorPort int32 `json:"cAdvisorPort"`
	// healthzPort is the port of the localhost healthz endpoint
	HealthzPort int32 `json:"healthzPort"`
	// healthzBindAddress is the IP address for the healthz server to serve
	// on.
	HealthzBindAddress string `json:"healthzBindAddress"`
	// oomScoreAdj is The oom-score-adj value for kubelet process. Values
	// must be within the range [-1000, 1000].
	OOMScoreAdj *int32 `json:"oomScoreAdj"`
	// registerNode enables automatic registration with the apiserver.
	RegisterNode *bool `json:"registerNode"`
	// clusterDomain is the DNS domain for this cluster. If set, kubelet will
	// configure all containers to search this domain in addition to the
	// host's search domains.
	ClusterDomain string `json:"clusterDomain"`
	// masterServiceNamespace is The namespace from which the kubernetes
	// master services should be injected into pods.
	MasterServiceNamespace string `json:"masterServiceNamespace"`
	// clusterDNS is the IP address for a cluster DNS server.  If set, kubelet
	// will configure all containers to use this for DNS resolution in
	// addition to the host's DNS servers
	ClusterDNS string `json:"clusterDNS"`
	// streamingConnectionIdleTimeout is the maximum time a streaming connection
	// can be idle before the connection is automatically closed.
	StreamingConnectionIdleTimeout unversioned.Duration `json:"streamingConnectionIdleTimeout"`
	// nodeStatusUpdateFrequency is the frequency that kubelet posts node
	// status to master. Note: be cautious when changing the constant, it
	// must work with nodeMonitorGracePeriod in nodecontroller.
	NodeStatusUpdateFrequency unversioned.Duration `json:"nodeStatusUpdateFrequency"`
	// imageMinimumGCAge is the minimum age for an unused image before it is
	// garbage collected.
	ImageMinimumGCAge unversioned.Duration `json:"imageMinimumGCAge"`
	// imageGCHighThresholdPercent is the percent of disk usage after which
	// image garbage collection is always run. The percent is calculated as
	// this field value out of 100.
	ImageGCHighThresholdPercent *int32 `json:"imageGCHighThresholdPercent"`
	// imageGCLowThresholdPercent is the percent of disk usage before which
	// image garbage collection is never run. Lowest disk usage to garbage
	// collect to. The percent is calculated as this field value out of 100.
	ImageGCLowThresholdPercent *int32 `json:"imageGCLowThresholdPercent"`
	// lowDiskSpaceThresholdMB is the absolute free disk space, in MB, to
	// maintain. When disk space falls below this threshold, new pods would
	// be rejected.
	LowDiskSpaceThresholdMB int32 `json:"lowDiskSpaceThresholdMB"`
	// How frequently to calculate and cache volume disk usage for all pods
	VolumeStatsAggPeriod unversioned.Duration `json:"volumeStatsAggPeriod"`
	// networkPluginName is the name of the network plugin to be invoked for
	// various events in kubelet/pod lifecycle
	NetworkPluginName string `json:"networkPluginName"`
	// networkPluginDir is the full path of the directory in which to search
	// for network plugins (and, for backwards-compat, CNI config files)
	NetworkPluginDir string `json:"networkPluginDir"`
	// CNIConfDir is the full path of the directory in which to search for
	// CNI config files
	CNIConfDir string `json:"cniConfDir"`
	// CNIBinDir is the full path of the directory in which to search for
	// CNI plugin binaries
	CNIBinDir string `json:"cniBinDir"`
	// networkPluginMTU is the MTU to be passed to the network plugin,
	// and overrides the default MTU for cases where it cannot be automatically
	// computed (such as IPSEC).
	NetworkPluginMTU int32 `json:"networkPluginMTU"`
	// volumePluginDir is the full path of the directory in which to search
	// for additional third party volume plugins
	VolumePluginDir string `json:"volumePluginDir"`
	// cloudProvider is the provider for cloud services.
	CloudProvider string `json:"cloudProvider"`
	// cloudConfigFile is the path to the cloud provider configuration file.
	CloudConfigFile string `json:"cloudConfigFile"`
	// kubeletCgroups is the absolute name of cgroups to isolate the kubelet in.
	KubeletCgroups string `json:"kubeletCgroups"`
	// runtimeCgroups are cgroups that container runtime is expected to be isolated in.
	RuntimeCgroups string `json:"runtimeCgroups"`
	// systemCgroups is absolute name of cgroups in which to place
	// all non-kernel processes that are not already in a container. Empty
	// for no container. Rolling back the flag requires a reboot.
	SystemCgroups string `json:"systemCgroups"`
	// cgroupRoot is the root cgroup to use for pods. This is handled by the
	// container runtime on a best effort basis.
	CgroupRoot string `json:"cgroupRoot"`
	// Enable QoS based Cgroup hierarchy: top level cgroups for QoS Classes
	// And all Burstable and BestEffort pods are brought up under their
	// specific top level QoS cgroup.
	// +optional
	CgroupsPerQOS *bool `json:"cgroupsPerQOS,omitempty"`
	// driver that the kubelet uses to manipulate cgroups on the host (cgroupfs or systemd)
	// +optional
	CgroupDriver string `json:"cgroupDriver,omitempty"`
	// containerRuntime is the container runtime to use.
	ContainerRuntime string `json:"containerRuntime"`
	// remoteRuntimeEndpoint is the endpoint of remote runtime service
	RemoteRuntimeEndpoint string `json:"remoteRuntimeEndpoint"`
	// remoteImageEndpoint is the endpoint of remote image service
	RemoteImageEndpoint string `json:"remoteImageEndpoint"`
	// runtimeRequestTimeout is the timeout for all runtime requests except long running
	// requests - pull, logs, exec and attach.
	RuntimeRequestTimeout unversioned.Duration `json:"runtimeRequestTimeout"`
	// rktPath is the  path of rkt binary. Leave empty to use the first rkt in
	// $PATH.
	RktPath string `json:"rktPath"`
	// experimentalMounterPath is the path to mounter binary. If not set, kubelet will attempt to use mount
	// binary that is available via $PATH,
	ExperimentalMounterPath string `json:"experimentalMounterPath,omitempty"`
	// experimentalMounterRootfsPath is the absolute path to root filesystem for the mounter binary.
	ExperimentalMounterRootfsPath string `json:"experimentalMounterRootfsPath,omitempty"`
	// rktApiEndpoint is the endpoint of the rkt API service to communicate with.
	RktAPIEndpoint string `json:"rktAPIEndpoint"`
	// rktStage1Image is the image to use as stage1. Local paths and
	// http/https URLs are supported.
	RktStage1Image string `json:"rktStage1Image"`
	// lockFilePath is the path that kubelet will use to as a lock file.
	// It uses this file as a lock to synchronize with other kubelet processes
	// that may be running.
	LockFilePath *string `json:"lockFilePath"`
	// ExitOnLockContention is a flag that signifies to the kubelet that it is running
	// in "bootstrap" mode. This requires that 'LockFilePath' has been set.
	// This will cause the kubelet to listen to inotify events on the lock file,
	// releasing it and exiting when another process tries to open that file.
	ExitOnLockContention bool `json:"exitOnLockContention"`
	// How should the kubelet configure the container bridge for hairpin packets.
	// Setting this flag allows endpoints in a Service to loadbalance back to
	// themselves if they should try to access their own Service. Values:
	//   "promiscuous-bridge": make the container bridge promiscuous.
	//   "hairpin-veth":       set the hairpin flag on container veth interfaces.
	//   "none":               do nothing.
	// Generally, one must set --hairpin-mode=veth-flag to achieve hairpin NAT,
	// because promiscous-bridge assumes the existence of a container bridge named cbr0.
	HairpinMode string `json:"hairpinMode"`
	// The node has babysitter process monitoring docker and kubelet.
	BabysitDaemons bool `json:"babysitDaemons"`
	// maxPods is the number of pods that can run on this Kubelet.
	MaxPods int32 `json:"maxPods"`
	// nvidiaGPUs is the number of NVIDIA GPU devices on this node.
	NvidiaGPUs int32 `json:"nvidiaGPUs"`
	// dockerExecHandlerName is the handler to use when executing a command
	// in a container. Valid values are 'native' and 'nsenter'. Defaults to
	// 'native'.
	DockerExecHandlerName string `json:"dockerExecHandlerName"`
	// The CIDR to use for pod IP addresses, only used in standalone mode.
	// In cluster mode, this is obtained from the master.
	PodCIDR string `json:"podCIDR"`
	// ResolverConfig is the resolver configuration file used as the basis
	// for the container DNS resolution configuration."), []
	ResolverConfig string `json:"resolvConf"`
	// cpuCFSQuota is Enable CPU CFS quota enforcement for containers that
	// specify CPU limits
	CPUCFSQuota *bool `json:"cpuCFSQuota"`
	// containerized should be set to true if kubelet is running in a container.
	Containerized *bool `json:"containerized"`
	// maxOpenFiles is Number of files that can be opened by Kubelet process.
	MaxOpenFiles int64 `json:"maxOpenFiles"`
	// reconcileCIDR is Reconcile node CIDR with the CIDR specified by the
	// API server. Won't have any effect if register-node is false.
	ReconcileCIDR *bool `json:"reconcileCIDR"`
	// registerSchedulable tells the kubelet to register the node as
	// schedulable. Won't have any effect if register-node is false.
	RegisterSchedulable *bool `json:"registerSchedulable"`
	// contentType is contentType of requests sent to apiserver.
	ContentType string `json:"contentType"`
	// kubeAPIQPS is the QPS to use while talking with kubernetes apiserver
	KubeAPIQPS *int32 `json:"kubeAPIQPS"`
	// kubeAPIBurst is the burst to allow while talking with kubernetes
	// apiserver
	KubeAPIBurst int32 `json:"kubeAPIBurst"`
	// serializeImagePulls when enabled, tells the Kubelet to pull images one
	// at a time. We recommend *not* changing the default value on nodes that
	// run docker daemon with version  < 1.9 or an Aufs storage backend.
	// Issue #10959 has more details.
	SerializeImagePulls *bool `json:"serializeImagePulls"`
	// outOfDiskTransitionFrequency is duration for which the kubelet has to
	// wait before transitioning out of out-of-disk node condition status.
	OutOfDiskTransitionFrequency unversioned.Duration `json:"outOfDiskTransitionFrequency"`
	// nodeIP is IP address of the node. If set, kubelet will use this IP
	// address for the node.
	NodeIP string `json:"nodeIP"`
	// nodeLabels to add when registering the node in the cluster.
	NodeLabels map[string]string `json:"nodeLabels"`
	// nonMasqueradeCIDR configures masquerading: traffic to IPs outside this range will use IP masquerade.
	NonMasqueradeCIDR string `json:"nonMasqueradeCIDR"`
	// enable gathering custom metrics.
	EnableCustomMetrics bool `json:"enableCustomMetrics"`
	// Comma-delimited list of hard eviction expressions.  For example, 'memory.available<300Mi'.
	EvictionHard *string `json:"evictionHard"`
	// Comma-delimited list of soft eviction expressions.  For example, 'memory.available<300Mi'.
	EvictionSoft string `json:"evictionSoft"`
	// Comma-delimeted list of grace periods for each soft eviction signal.  For example, 'memory.available=30s'.
	EvictionSoftGracePeriod string `json:"evictionSoftGracePeriod"`
	// Duration for which the kubelet has to wait before transitioning out of an eviction pressure condition.
	EvictionPressureTransitionPeriod unversioned.Duration `json:"evictionPressureTransitionPeriod"`
	// Maximum allowed grace period (in seconds) to use when terminating pods in response to a soft eviction threshold being met.
	EvictionMaxPodGracePeriod int32 `json:"evictionMaxPodGracePeriod"`
	// Comma-delimited list of minimum reclaims (e.g. imagefs.available=2Gi) that describes the minimum amount of resource the kubelet will reclaim when performing a pod eviction if that resource is under pressure.
	EvictionMinimumReclaim string `json:"evictionMinimumReclaim"`
	// Maximum number of pods per core. Cannot exceed MaxPods
	PodsPerCore int32 `json:"podsPerCore"`
	// enableControllerAttachDetach enables the Attach/Detach controller to
	// manage attachment/detachment of volumes scheduled to this node, and
	// disables kubelet from executing any attach/detach operations
	EnableControllerAttachDetach *bool `json:"enableControllerAttachDetach"`
	// A set of ResourceName=ResourceQuantity (e.g. cpu=200m,memory=150G) pairs
	// that describe resources reserved for non-kubernetes components.
	// Currently only cpu and memory are supported. [default=none]
	// See http://kubernetes.io/docs/user-guide/compute-resources for more detail.
	SystemReserved map[string]string `json:"systemReserved"`
	// A set of ResourceName=ResourceQuantity (e.g. cpu=200m,memory=150G) pairs
	// that describe resources reserved for kubernetes system components.
	// Currently only cpu and memory are supported. [default=none]
	// See http://kubernetes.io/docs/user-guide/compute-resources for more detail.
	KubeReserved map[string]string `json:"kubeReserved"`
	// Default behaviour for kernel tuning
	ProtectKernelDefaults bool `json:"protectKernelDefaults"`
	// If true, Kubelet ensures a set of iptables rules are present on host.
	// These rules will serve as utility rules for various components, e.g. KubeProxy.
	// The rules will be created based on IPTablesMasqueradeBit and IPTablesDropBit.
	MakeIPTablesUtilChains *bool `json:"makeIPTablesUtilChains"`
	// iptablesMasqueradeBit is the bit of the iptables fwmark space to mark for SNAT
	// Values must be within the range [0, 31]. Must be different from other mark bits.
	// Warning: Please match the value of corresponding parameter in kube-proxy
	// TODO: clean up IPTablesMasqueradeBit in kube-proxy
	IPTablesMasqueradeBit *int32 `json:"iptablesMasqueradeBit"`
	// iptablesDropBit is the bit of the iptables fwmark space to mark for dropping packets.
	// Values must be within the range [0, 31]. Must be different from other mark bits.
	IPTablesDropBit *int32 `json:"iptablesDropBit"`
	// Whitelist of unsafe sysctls or sysctl patterns (ending in *). Use these at your own risk.
	// Resource isolation might be lacking and pod might influence each other on the same node.
	// +optional
	AllowedUnsafeSysctls []string `json:"allowedUnsafeSysctls,omitempty"`
	// featureGates is a string of comma-separated key=value pairs that describe feature
	// gates for alpha/experimental features.
	FeatureGates string `json:"featureGates,omitempty"`
	// How to integrate with runtime. If set to CRI, kubelet will switch to
	// using the new Container Runtine Interface.
	// +optional
	ExperimentalRuntimeIntegrationType string `json:"experimentalRuntimeIntegrationType,omitempty"`
<<<<<<< HEAD
}

type KubeletAuthorizationMode string

const (
	// KubeletAuthorizationModeAlwaysAllow authorizes all authenticated requests
	KubeletAuthorizationModeAlwaysAllow KubeletAuthorizationMode = "AlwaysAllow"
	// KubeletAuthorizationModeWebhook uses the SubjectAccessReview API to determine authorization
	KubeletAuthorizationModeWebhook KubeletAuthorizationMode = "Webhook"
)

type KubeletAuthorization struct {
	// mode is the authorization mode to apply to requests to the kubelet server.
	// Valid values are AlwaysAllow and Webhook.
	// Webhook mode uses the SubjectAccessReview API to determine authorization.
	Mode KubeletAuthorizationMode `json:"mode"`

	// webhook contains settings related to Webhook authorization.
	Webhook KubeletWebhookAuthorization `json:"webhook"`
}

type KubeletWebhookAuthorization struct {
	// cacheAuthorizedTTL is the duration to cache 'authorized' responses from the webhook authorizer.
	CacheAuthorizedTTL unversioned.Duration `json:"cacheAuthorizedTTL"`
	// cacheUnauthorizedTTL is the duration to cache 'unauthorized' responses from the webhook authorizer.
	CacheUnauthorizedTTL unversioned.Duration `json:"cacheUnauthorizedTTL"`
}

type KubeletAuthentication struct {
	// x509 contains settings related to x509 client certificate authentication
	X509 KubeletX509Authentication `json:"x509"`
	// webhook contains settings related to webhook bearer token authentication
	Webhook KubeletWebhookAuthentication `json:"webhook"`
	// anonymous contains settings related to anonymous authentication
	Anonymous KubeletAnonymousAuthentication `json:"anonymous"`
}

type KubeletX509Authentication struct {
	// clientCAFile is the path to a PEM-encoded certificate bundle. If set, any request presenting a client certificate
	// signed by one of the authorities in the bundle is authenticated with a username corresponding to the CommonName,
	// and groups corresponding to the Organization in the client certificate.
	ClientCAFile string `json:"clientCAFile"`
}

type KubeletWebhookAuthentication struct {
	// enabled allows bearer token authentication backed by the tokenreviews.authentication.k8s.io API
	Enabled *bool `json:"enabled"`
	// cacheTTL enables caching of authentication results
	CacheTTL unversioned.Duration `json:"cacheTTL"`
}

type KubeletAnonymousAuthentication struct {
	// enabled allows anonymous requests to the kubelet server.
	// Requests that are not rejected by another authentication method are treated as anonymous requests.
	// Anonymous requests have a username of system:anonymous, and a group name of system:unauthenticated.
	Enabled *bool `json:"enabled"`
=======
	Standalone                         bool   `json:"standalone"`
>>>>>>> cc06ffe0
}<|MERGE_RESOLUTION|>--- conflicted
+++ resolved
@@ -505,7 +505,7 @@
 	// using the new Container Runtine Interface.
 	// +optional
 	ExperimentalRuntimeIntegrationType string `json:"experimentalRuntimeIntegrationType,omitempty"`
-<<<<<<< HEAD
+	Standalone                         bool   `json:"standalone"`
 }
 
 type KubeletAuthorizationMode string
@@ -562,7 +562,4 @@
 	// Requests that are not rejected by another authentication method are treated as anonymous requests.
 	// Anonymous requests have a username of system:anonymous, and a group name of system:unauthenticated.
 	Enabled *bool `json:"enabled"`
-=======
-	Standalone                         bool   `json:"standalone"`
->>>>>>> cc06ffe0
 }