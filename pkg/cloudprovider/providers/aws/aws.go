--- conflicted
+++ resolved
@@ -1776,15 +1776,8 @@
 			glog.Warning("Ignoring group without ID: ", group)
 			continue
 		}
-<<<<<<< HEAD
-
 		groupId := group.GroupId
 
-=======
-
-		groupId := group.GroupId
-
->>>>>>> 8cf5039c
 		sourceGroupId := &ec2.UserIdGroupPair{}
 		sourceGroupId.GroupId = &loadBalancerSecurityGroupID
 
