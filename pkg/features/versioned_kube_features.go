/*
Copyright 2024 The Kubernetes Authors.

Licensed under the Apache License, Version 2.0 (the "License");
you may not use this file except in compliance with the License.
You may obtain a copy of the License at

    http://www.apache.org/licenses/LICENSE-2.0

Unless required by applicable law or agreed to in writing, software
distributed under the License is distributed on an "AS IS" BASIS,
WITHOUT WARRANTIES OR CONDITIONS OF ANY KIND, either express or implied.
See the License for the specific language governing permissions and
limitations under the License.
*/

package features

import (
	apiextensionsfeatures "k8s.io/apiextensions-apiserver/pkg/features"
	"k8s.io/apimachinery/pkg/util/version"
	genericfeatures "k8s.io/apiserver/pkg/features"
	"k8s.io/component-base/featuregate"
	kcmfeatures "k8s.io/controller-manager/pkg/features"
)

// defaultVersionedKubernetesFeatureGates consists of all known Kubernetes-specific feature keys with VersionedSpecs.
// To add a new feature, define a key for it in pkg/features/kube_features.go and add it here. The features will be
// available throughout Kubernetes binaries.
// For features available via specific kubernetes components like apiserver,
// cloud-controller-manager, etc find the respective kube_features.go file
// (eg:staging/src/apiserver/pkg/features/kube_features.go), define the versioned
// feature gate there, and reference it in this file.
// To support n-3 compatibility version, features may only be removed 3 releases after graduation.
//
// Entries are alphabetized.
var defaultVersionedKubernetesFeatureGates = map[featuregate.Feature]featuregate.VersionedSpecs{
	AllowDNSOnlyNodeCSR: {
		{Version: version.MustParse("1.31"), Default: false, PreRelease: featuregate.Deprecated},
	},

	AllowInsecureKubeletCertificateSigningRequests: {
		{Version: version.MustParse("1.31"), Default: false, PreRelease: featuregate.Deprecated},
	},

	AllowOverwriteTerminationGracePeriodSeconds: {
		{Version: version.MustParse("1.32"), Default: false, PreRelease: featuregate.Deprecated},
	},
	AnyVolumeDataSource: {
		{Version: version.MustParse("1.18"), Default: false, PreRelease: featuregate.Alpha},
		{Version: version.MustParse("1.24"), Default: true, PreRelease: featuregate.Beta},
	},

	AppArmor: {
		{Version: version.MustParse("1.4"), Default: true, PreRelease: featuregate.Beta},
		{Version: version.MustParse("1.31"), Default: true, PreRelease: featuregate.GA, LockToDefault: true}, // remove in 1.33
	},

	AppArmorFields: {
		{Version: version.MustParse("1.30"), Default: true, PreRelease: featuregate.Beta},
		{Version: version.MustParse("1.31"), Default: true, PreRelease: featuregate.GA, LockToDefault: true}, // remove in 1.33
	},

	AuthorizeNodeWithSelectors: {
		{Version: version.MustParse("1.31"), Default: false, PreRelease: featuregate.Alpha},
		{Version: version.MustParse("1.32"), Default: true, PreRelease: featuregate.Beta},
	},

	kcmfeatures.CloudControllerManagerWebhook: {
		{Version: version.MustParse("1.27"), Default: false, PreRelease: featuregate.Alpha},
	},

	ClusterTrustBundle: {
		{Version: version.MustParse("1.27"), Default: false, PreRelease: featuregate.Alpha},
	},

	ClusterTrustBundleProjection: {
		{Version: version.MustParse("1.29"), Default: false, PreRelease: featuregate.Alpha},
	},

	ContainerCheckpoint: {
		{Version: version.MustParse("1.25"), Default: false, PreRelease: featuregate.Alpha},
		{Version: version.MustParse("1.30"), Default: true, PreRelease: featuregate.Beta},
	},

	CPUCFSQuotaPeriod: {
		{Version: version.MustParse("1.12"), Default: false, PreRelease: featuregate.Alpha},
	},

	CPUManager: {
		{Version: version.MustParse("1.8"), Default: false, PreRelease: featuregate.Alpha},
		{Version: version.MustParse("1.10"), Default: true, PreRelease: featuregate.Beta},
		{Version: version.MustParse("1.26"), Default: true, PreRelease: featuregate.GA, LockToDefault: true}, // GA in 1.26
	},

	CPUManagerPolicyAlphaOptions: {
		{Version: version.MustParse("1.23"), Default: false, PreRelease: featuregate.Alpha},
	},

	CPUManagerPolicyBetaOptions: {
		{Version: version.MustParse("1.23"), Default: true, PreRelease: featuregate.Beta},
	},

	CPUManagerPolicyOptions: {
		{Version: version.MustParse("1.22"), Default: false, PreRelease: featuregate.Alpha},
		{Version: version.MustParse("1.23"), Default: true, PreRelease: featuregate.Beta},
	},

	CronJobsScheduledAnnotation: {
		{Version: version.MustParse("1.28"), Default: true, PreRelease: featuregate.Beta},
	},

	// inherited features from apiextensions-apiserver, relisted here to get a conflict if it is changed
	// unintentionally on either side:
	apiextensionsfeatures.CRDValidationRatcheting: {
		{Version: version.MustParse("1.28"), Default: false, PreRelease: featuregate.Alpha},
		{Version: version.MustParse("1.30"), Default: true, PreRelease: featuregate.Beta},
	},

	CrossNamespaceVolumeDataSource: {
		{Version: version.MustParse("1.26"), Default: false, PreRelease: featuregate.Alpha},
	},

	CSIMigrationPortworx: {
		{Version: version.MustParse("1.23"), Default: false, PreRelease: featuregate.Alpha},
		{Version: version.MustParse("1.25"), Default: false, PreRelease: featuregate.Beta},
		{Version: version.MustParse("1.31"), Default: true, PreRelease: featuregate.Beta}, // On by default (requires Portworx CSI driver)
	},

	CSIVolumeHealth: {
		{Version: version.MustParse("1.21"), Default: false, PreRelease: featuregate.Alpha},
	},

	// inherited features from apiextensions-apiserver, relisted here to get a conflict if it is changed
	// unintentionally on either side:
	apiextensionsfeatures.CustomResourceFieldSelectors: {
		{Version: version.MustParse("1.30"), Default: false, PreRelease: featuregate.Alpha},
		{Version: version.MustParse("1.31"), Default: true, PreRelease: featuregate.Beta},
		{Version: version.MustParse("1.32"), Default: true, LockToDefault: true, PreRelease: featuregate.GA},
	},

	DevicePluginCDIDevices: {
		{Version: version.MustParse("1.28"), Default: false, PreRelease: featuregate.Alpha},
		{Version: version.MustParse("1.29"), Default: true, PreRelease: featuregate.Beta},
		{Version: version.MustParse("1.31"), Default: true, PreRelease: featuregate.GA, LockToDefault: true}, // remove in 1.33
	},

	DisableAllocatorDualWrite: {
		{Version: version.MustParse("1.31"), Default: false, PreRelease: featuregate.Alpha}, // remove after MultiCIDRServiceAllocator is GA
	},

	DisableCloudProviders: {
		{Version: version.MustParse("1.22"), Default: false, PreRelease: featuregate.Alpha},
		{Version: version.MustParse("1.29"), Default: true, PreRelease: featuregate.Beta},
		{Version: version.MustParse("1.31"), Default: true, PreRelease: featuregate.GA, LockToDefault: true},
	},

	DisableKubeletCloudCredentialProviders: {
		{Version: version.MustParse("1.23"), Default: false, PreRelease: featuregate.Alpha},
		{Version: version.MustParse("1.29"), Default: true, PreRelease: featuregate.Beta},
		{Version: version.MustParse("1.31"), Default: true, PreRelease: featuregate.GA, LockToDefault: true},
	},

	DisableNodeKubeProxyVersion: {
		{Version: version.MustParse("1.29"), Default: false, PreRelease: featuregate.Alpha},
		{Version: version.MustParse("1.31"), Default: false, PreRelease: featuregate.Deprecated},
	},

	DynamicResourceAllocation: {
		{Version: version.MustParse("1.26"), Default: false, PreRelease: featuregate.Alpha},
	},

	ElasticIndexedJob: {
		{Version: version.MustParse("1.27"), Default: true, PreRelease: featuregate.Beta},
		{Version: version.MustParse("1.31"), Default: true, PreRelease: featuregate.GA, LockToDefault: true}, // GA in 1.31, remove in 1.32
	},

	EventedPLEG: {
		{Version: version.MustParse("1.26"), Default: false, PreRelease: featuregate.Alpha},
	},

	ExecProbeTimeout: {
		{Version: version.MustParse("1.20"), Default: true, PreRelease: featuregate.GA}, // lock to default and remove after v1.22 based on KEP #1972 update
	},

	genericfeatures.AdmissionWebhookMatchConditions: {
		{Version: version.MustParse("1.27"), Default: false, PreRelease: featuregate.Alpha},
		{Version: version.MustParse("1.28"), Default: true, PreRelease: featuregate.Beta},
		{Version: version.MustParse("1.30"), Default: true, PreRelease: featuregate.GA, LockToDefault: true},
	},

	genericfeatures.AggregatedDiscoveryEndpoint: {
		{Version: version.MustParse("1.26"), Default: false, PreRelease: featuregate.Alpha},
		{Version: version.MustParse("1.27"), Default: true, PreRelease: featuregate.Beta},
		{Version: version.MustParse("1.30"), Default: true, PreRelease: featuregate.GA, LockToDefault: true},
	},

	genericfeatures.AnonymousAuthConfigurableEndpoints: {
		{Version: version.MustParse("1.31"), Default: false, PreRelease: featuregate.Alpha},
		{Version: version.MustParse("1.32"), Default: true, PreRelease: featuregate.Beta},
	},

	genericfeatures.APIListChunking: {
		{Version: version.MustParse("1.8"), Default: false, PreRelease: featuregate.Alpha},
		{Version: version.MustParse("1.9"), Default: true, PreRelease: featuregate.Beta},
		{Version: version.MustParse("1.29"), Default: true, PreRelease: featuregate.GA, LockToDefault: true},
	},

	genericfeatures.APIResponseCompression: {
		{Version: version.MustParse("1.8"), Default: false, PreRelease: featuregate.Alpha},
		{Version: version.MustParse("1.16"), Default: true, PreRelease: featuregate.Beta},
	},

	genericfeatures.APIServerIdentity: {
		{Version: version.MustParse("1.20"), Default: false, PreRelease: featuregate.Alpha},
		{Version: version.MustParse("1.26"), Default: true, PreRelease: featuregate.Beta},
	},

	genericfeatures.APIServerTracing: {
		{Version: version.MustParse("1.22"), Default: false, PreRelease: featuregate.Alpha},
		{Version: version.MustParse("1.27"), Default: true, PreRelease: featuregate.Beta},
	},

	genericfeatures.APIServingWithRoutine: {
		{Version: version.MustParse("1.30"), Default: false, PreRelease: featuregate.Alpha},
	},

	genericfeatures.AuthorizeWithSelectors: {
		{Version: version.MustParse("1.31"), Default: false, PreRelease: featuregate.Alpha},
		{Version: version.MustParse("1.32"), Default: true, PreRelease: featuregate.Beta},
	},

	genericfeatures.ConcurrentWatchObjectDecode: {
		{Version: version.MustParse("1.31"), Default: false, PreRelease: featuregate.Beta},
	},

	genericfeatures.ConsistentListFromCache: {
		{Version: version.MustParse("1.28"), Default: false, PreRelease: featuregate.Alpha},
		{Version: version.MustParse("1.31"), Default: true, PreRelease: featuregate.Beta},
	},

	genericfeatures.CoordinatedLeaderElection: {
		{Version: version.MustParse("1.31"), Default: false, PreRelease: featuregate.Alpha},
	},

	genericfeatures.EfficientWatchResumption: {
		{Version: version.MustParse("1.20"), Default: false, PreRelease: featuregate.Alpha},
		{Version: version.MustParse("1.21"), Default: true, PreRelease: featuregate.Beta},
		{Version: version.MustParse("1.24"), Default: true, PreRelease: featuregate.GA, LockToDefault: true},
	},

	genericfeatures.KMSv1: {
		{Version: version.MustParse("1.28"), Default: true, PreRelease: featuregate.Deprecated},
		{Version: version.MustParse("1.29"), Default: false, PreRelease: featuregate.Deprecated},
	},

	genericfeatures.MutatingAdmissionPolicy: {
		{Version: version.MustParse("1.30"), Default: false, PreRelease: featuregate.Alpha},
	},

	genericfeatures.OpenAPIEnums: {
		{Version: version.MustParse("1.23"), Default: false, PreRelease: featuregate.Alpha},
		{Version: version.MustParse("1.24"), Default: true, PreRelease: featuregate.Beta},
	},

	genericfeatures.RemainingItemCount: {
		{Version: version.MustParse("1.15"), Default: false, PreRelease: featuregate.Alpha},
		{Version: version.MustParse("1.16"), Default: true, PreRelease: featuregate.Beta},
		{Version: version.MustParse("1.29"), Default: true, PreRelease: featuregate.GA, LockToDefault: true},
	},

	genericfeatures.ResilientWatchCacheInitialization: {
		{Version: version.MustParse("1.31"), Default: true, PreRelease: featuregate.Beta},
	},

	genericfeatures.RetryGenerateName: {
		{Version: version.MustParse("1.30"), Default: false, PreRelease: featuregate.Alpha},
		{Version: version.MustParse("1.31"), Default: true, PreRelease: featuregate.Beta},
		{Version: version.MustParse("1.32"), Default: true, LockToDefault: true, PreRelease: featuregate.GA},
	},

	genericfeatures.SeparateCacheWatchRPC: {
		{Version: version.MustParse("1.28"), Default: true, PreRelease: featuregate.Beta},
	},

	genericfeatures.StorageVersionAPI: {
		{Version: version.MustParse("1.20"), Default: false, PreRelease: featuregate.Alpha},
	},

	genericfeatures.StorageVersionHash: {
		{Version: version.MustParse("1.14"), Default: false, PreRelease: featuregate.Alpha},
		{Version: version.MustParse("1.15"), Default: true, PreRelease: featuregate.Beta},
	},

	genericfeatures.StrictCostEnforcementForVAP: {
		{Version: version.MustParse("1.30"), Default: false, PreRelease: featuregate.Beta},
		{Version: version.MustParse("1.32"), Default: true, PreRelease: featuregate.GA, LockToDefault: true},
	},

	genericfeatures.StrictCostEnforcementForWebhooks: {
		{Version: version.MustParse("1.30"), Default: false, PreRelease: featuregate.Beta},
		{Version: version.MustParse("1.32"), Default: true, PreRelease: featuregate.GA, LockToDefault: true},
	},

	genericfeatures.StructuredAuthenticationConfiguration: {
		{Version: version.MustParse("1.29"), Default: false, PreRelease: featuregate.Alpha},
		{Version: version.MustParse("1.30"), Default: true, PreRelease: featuregate.Beta},
	},

	genericfeatures.StructuredAuthorizationConfiguration: {
		{Version: version.MustParse("1.29"), Default: false, PreRelease: featuregate.Alpha},
		{Version: version.MustParse("1.30"), Default: true, PreRelease: featuregate.Beta},
		{Version: version.MustParse("1.32"), Default: true, PreRelease: featuregate.GA, LockToDefault: true},
	},

	genericfeatures.UnauthenticatedHTTP2DOSMitigation: {
		{Version: version.MustParse("1.25"), Default: false, PreRelease: featuregate.Beta},
		{Version: version.MustParse("1.29"), Default: true, PreRelease: featuregate.Beta},
	},

	genericfeatures.WatchBookmark: {
		{Version: version.MustParse("1.15"), Default: false, PreRelease: featuregate.Alpha},
		{Version: version.MustParse("1.16"), Default: true, PreRelease: featuregate.Beta},
		{Version: version.MustParse("1.17"), Default: true, PreRelease: featuregate.GA, LockToDefault: true},
	},

	genericfeatures.WatchCacheInitializationPostStartHook: {
		{Version: version.MustParse("1.31"), Default: false, PreRelease: featuregate.Beta},
	},

	genericfeatures.WatchFromStorageWithoutResourceVersion: {
		{Version: version.MustParse("1.27"), Default: false, PreRelease: featuregate.Beta},
	},

	genericfeatures.WatchList: {
		{Version: version.MustParse("1.27"), Default: false, PreRelease: featuregate.Alpha},
		{Version: version.MustParse("1.32"), Default: true, PreRelease: featuregate.Beta},
	},

	genericfeatures.ZeroLimitedNominalConcurrencyShares: {
		{Version: version.MustParse("1.29"), Default: false, PreRelease: featuregate.Beta},
		{Version: version.MustParse("1.30"), Default: true, PreRelease: featuregate.GA, LockToDefault: true},
	},

	GracefulNodeShutdown: {
		{Version: version.MustParse("1.20"), Default: false, PreRelease: featuregate.Alpha},
		{Version: version.MustParse("1.21"), Default: true, PreRelease: featuregate.Beta},
	},

	GracefulNodeShutdownBasedOnPodPriority: {
		{Version: version.MustParse("1.23"), Default: false, PreRelease: featuregate.Alpha},
		{Version: version.MustParse("1.24"), Default: true, PreRelease: featuregate.Beta},
	},

	HonorPVReclaimPolicy: {
		{Version: version.MustParse("1.23"), Default: false, PreRelease: featuregate.Alpha},
		{Version: version.MustParse("1.31"), Default: true, PreRelease: featuregate.Beta},
	},

	HPAContainerMetrics: {
		{Version: version.MustParse("1.20"), Default: false, PreRelease: featuregate.Alpha},
		{Version: version.MustParse("1.27"), Default: true, PreRelease: featuregate.Beta},
		{Version: version.MustParse("1.30"), Default: true, PreRelease: featuregate.GA, LockToDefault: true}, // remove in 1.32
	},

	HPAScaleToZero: {
		{Version: version.MustParse("1.16"), Default: false, PreRelease: featuregate.Alpha},
	},

	ImageMaximumGCAge: {
		{Version: version.MustParse("1.29"), Default: false, PreRelease: featuregate.Alpha},
		{Version: version.MustParse("1.30"), Default: true, PreRelease: featuregate.Beta},
	},

	ImageVolume: {
		{Version: version.MustParse("1.31"), Default: false, PreRelease: featuregate.Alpha},
	},

	InPlacePodVerticalScaling: {
		{Version: version.MustParse("1.27"), Default: false, PreRelease: featuregate.Alpha},
	},

	InTreePluginPortworxUnregister: {
		{Version: version.MustParse("1.23"), Default: false, PreRelease: featuregate.Alpha},
	},

	JobBackoffLimitPerIndex: {
		{Version: version.MustParse("1.28"), Default: false, PreRelease: featuregate.Alpha},
		{Version: version.MustParse("1.29"), Default: true, PreRelease: featuregate.Beta},
	},

	JobManagedBy: {
		{Version: version.MustParse("1.30"), Default: false, PreRelease: featuregate.Alpha},
		{Version: version.MustParse("1.32"), Default: true, PreRelease: featuregate.Beta},
	},

	JobPodFailurePolicy: {
		{Version: version.MustParse("1.25"), Default: false, PreRelease: featuregate.Alpha},
		{Version: version.MustParse("1.26"), Default: true, PreRelease: featuregate.Beta},
		{Version: version.MustParse("1.31"), Default: true, PreRelease: featuregate.GA, LockToDefault: true}, // remove in 1.33
	},

	JobPodReplacementPolicy: {
		{Version: version.MustParse("1.28"), Default: false, PreRelease: featuregate.Alpha},
		{Version: version.MustParse("1.29"), Default: true, PreRelease: featuregate.Beta},
	},

	JobSuccessPolicy: {
		{Version: version.MustParse("1.30"), Default: false, PreRelease: featuregate.Alpha},
		{Version: version.MustParse("1.31"), Default: true, PreRelease: featuregate.Beta},
	},

	KubeletCgroupDriverFromCRI: {
		{Version: version.MustParse("1.28"), Default: false, PreRelease: featuregate.Alpha},
		{Version: version.MustParse("1.31"), Default: true, PreRelease: featuregate.Beta},
	},

	KubeletFineGrainedAuthz: {
		{Version: version.MustParse("1.32"), Default: false, PreRelease: featuregate.Alpha},
	},

	KubeletInUserNamespace: {
		{Version: version.MustParse("1.22"), Default: false, PreRelease: featuregate.Alpha},
	},

	KubeletPodResourcesDynamicResources: {
		{Version: version.MustParse("1.27"), Default: false, PreRelease: featuregate.Alpha},
	},

	KubeletPodResourcesGet: {
		{Version: version.MustParse("1.27"), Default: false, PreRelease: featuregate.Alpha},
	},

	KubeletRegistrationGetOnExistsOnly: {
		{Version: version.MustParse("1.32"), Default: false, PreRelease: featuregate.Deprecated},
	},

	KubeletSeparateDiskGC: {
		{Version: version.MustParse("1.29"), Default: false, PreRelease: featuregate.Alpha},
		{Version: version.MustParse("1.31"), Default: true, PreRelease: featuregate.Beta},
	},

	KubeletTracing: {
		{Version: version.MustParse("1.25"), Default: false, PreRelease: featuregate.Alpha},
		{Version: version.MustParse("1.27"), Default: true, PreRelease: featuregate.Beta},
	},

	KubeProxyDrainingTerminatingNodes: {
		{Version: version.MustParse("1.28"), Default: false, PreRelease: featuregate.Alpha},
		{Version: version.MustParse("1.30"), Default: true, PreRelease: featuregate.Beta},
		{Version: version.MustParse("1.31"), Default: true, PreRelease: featuregate.GA, LockToDefault: true}, // GA in 1.31; remove in 1.33
	},

	LoadBalancerIPMode: {
		{Version: version.MustParse("1.29"), Default: false, PreRelease: featuregate.Alpha},
		{Version: version.MustParse("1.30"), Default: true, PreRelease: featuregate.Beta},
		{Version: version.MustParse("1.32"), Default: true, PreRelease: featuregate.GA, LockToDefault: true},
	},

	LocalStorageCapacityIsolationFSQuotaMonitoring: {
		{Version: version.MustParse("1.15"), Default: false, PreRelease: featuregate.Alpha},
		{Version: version.MustParse("1.31"), Default: false, PreRelease: featuregate.Beta},
	},

	LogarithmicScaleDown: {
		{Version: version.MustParse("1.21"), Default: false, PreRelease: featuregate.Alpha},
		{Version: version.MustParse("1.22"), Default: true, PreRelease: featuregate.Beta},
		{Version: version.MustParse("1.31"), Default: true, PreRelease: featuregate.GA, LockToDefault: true},
	},

	MatchLabelKeysInPodAffinity: {
		{Version: version.MustParse("1.29"), Default: false, PreRelease: featuregate.Alpha},
		{Version: version.MustParse("1.31"), Default: true, PreRelease: featuregate.Beta},
	},

	MatchLabelKeysInPodTopologySpread: {
		{Version: version.MustParse("1.25"), Default: false, PreRelease: featuregate.Alpha},
		{Version: version.MustParse("1.27"), Default: true, PreRelease: featuregate.Beta},
	},

	MaxUnavailableStatefulSet: {
		{Version: version.MustParse("1.24"), Default: false, PreRelease: featuregate.Alpha},
	},

	MemoryManager: {
		{Version: version.MustParse("1.21"), Default: false, PreRelease: featuregate.Alpha},
		{Version: version.MustParse("1.22"), Default: true, PreRelease: featuregate.Beta},
	},

	MemoryQoS: {
		{Version: version.MustParse("1.22"), Default: false, PreRelease: featuregate.Alpha},
	},

	MultiCIDRServiceAllocator: {
		{Version: version.MustParse("1.27"), Default: false, PreRelease: featuregate.Alpha},
		{Version: version.MustParse("1.31"), Default: false, PreRelease: featuregate.Beta},
	},

	NFTablesProxyMode: {
		{Version: version.MustParse("1.29"), Default: false, PreRelease: featuregate.Alpha},
		{Version: version.MustParse("1.31"), Default: true, PreRelease: featuregate.Beta},
	},

	NodeInclusionPolicyInPodTopologySpread: {
		{Version: version.MustParse("1.25"), Default: false, PreRelease: featuregate.Alpha},
		{Version: version.MustParse("1.26"), Default: true, PreRelease: featuregate.Beta},
	},

	NodeLogQuery: {
		{Version: version.MustParse("1.27"), Default: false, PreRelease: featuregate.Alpha},
		{Version: version.MustParse("1.30"), Default: false, PreRelease: featuregate.Beta},
	},

	NodeSwap: {
		{Version: version.MustParse("1.22"), Default: false, PreRelease: featuregate.Alpha},
		{Version: version.MustParse("1.28"), Default: false, PreRelease: featuregate.Beta},
		{Version: version.MustParse("1.30"), Default: true, PreRelease: featuregate.Beta},
	},

	PDBUnhealthyPodEvictionPolicy: {
		{Version: version.MustParse("1.26"), Default: false, PreRelease: featuregate.Alpha},
		{Version: version.MustParse("1.27"), Default: true, PreRelease: featuregate.Beta},
		{Version: version.MustParse("1.31"), Default: true, PreRelease: featuregate.GA, LockToDefault: true}, // remove in 1.33
	},

	PersistentVolumeLastPhaseTransitionTime: {
		{Version: version.MustParse("1.28"), Default: false, PreRelease: featuregate.Alpha},
		{Version: version.MustParse("1.29"), Default: true, PreRelease: featuregate.Beta},
		{Version: version.MustParse("1.31"), Default: true, PreRelease: featuregate.GA, LockToDefault: true}, // remove in 1.33
	},

	PodAndContainerStatsFromCRI: {
		{Version: version.MustParse("1.23"), Default: false, PreRelease: featuregate.Alpha},
	},

	PodDeletionCost: {
		{Version: version.MustParse("1.21"), Default: false, PreRelease: featuregate.Alpha},
		{Version: version.MustParse("1.22"), Default: true, PreRelease: featuregate.Beta},
	},

	PodDisruptionConditions: {
		{Version: version.MustParse("1.25"), Default: false, PreRelease: featuregate.Alpha},
		{Version: version.MustParse("1.26"), Default: true, PreRelease: featuregate.Beta},
		{Version: version.MustParse("1.31"), Default: true, PreRelease: featuregate.GA, LockToDefault: true}, // remove in 1.33
	},

	PodHostIPs: {
		{Version: version.MustParse("1.28"), Default: false, PreRelease: featuregate.Alpha},
		{Version: version.MustParse("1.29"), Default: true, PreRelease: featuregate.Beta},
		{Version: version.MustParse("1.30"), Default: true, PreRelease: featuregate.GA, LockToDefault: true}, // remove in 1.32
	},

	PodIndexLabel: {
		{Version: version.MustParse("1.28"), Default: true, PreRelease: featuregate.Beta},
	},

	PodLifecycleSleepAction: {
		{Version: version.MustParse("1.29"), Default: false, PreRelease: featuregate.Alpha},
		{Version: version.MustParse("1.30"), Default: true, PreRelease: featuregate.Beta},
	},

	PodReadyToStartContainersCondition: {
		{Version: version.MustParse("1.28"), Default: false, PreRelease: featuregate.Alpha},
		{Version: version.MustParse("1.29"), Default: true, PreRelease: featuregate.Beta},
	},

	PodSchedulingReadiness: {
		{Version: version.MustParse("1.26"), Default: false, PreRelease: featuregate.Alpha},
		{Version: version.MustParse("1.27"), Default: true, PreRelease: featuregate.Beta},
		{Version: version.MustParse("1.30"), Default: true, PreRelease: featuregate.GA, LockToDefault: true}, // GA in 1.30; remove in 1.32
	},

	PortForwardWebsockets: {
		{Version: version.MustParse("1.30"), Default: false, PreRelease: featuregate.Alpha},
		{Version: version.MustParse("1.31"), Default: true, PreRelease: featuregate.Beta},
	},

	ProcMountType: {
		{Version: version.MustParse("1.12"), Default: false, PreRelease: featuregate.Alpha},
		{Version: version.MustParse("1.31"), Default: false, PreRelease: featuregate.Beta},
	},

	QOSReserved: {
		{Version: version.MustParse("1.11"), Default: false, PreRelease: featuregate.Alpha},
	},

	RecoverVolumeExpansionFailure: {
		{Version: version.MustParse("1.23"), Default: false, PreRelease: featuregate.Alpha},
	},
	RecursiveReadOnlyMounts: {
		{Version: version.MustParse("1.30"), Default: false, PreRelease: featuregate.Alpha},
		{Version: version.MustParse("1.31"), Default: true, PreRelease: featuregate.Beta},
	},

	RelaxedDNSSearchValidation: {
		{Version: version.MustParse("1.32"), Default: false, PreRelease: featuregate.Alpha},
	},

	RelaxedEnvironmentVariableValidation: {
		{Version: version.MustParse("1.30"), Default: false, PreRelease: featuregate.Alpha},
		{Version: version.MustParse("1.32"), Default: true, PreRelease: featuregate.Beta},
	},

	ReloadKubeletServerCertificateFile: {
		{Version: version.MustParse("1.31"), Default: true, PreRelease: featuregate.Beta},
	},

	ResourceHealthStatus: {
		{Version: version.MustParse("1.31"), Default: false, PreRelease: featuregate.Alpha},
	},

	RotateKubeletServerCertificate: {
		{Version: version.MustParse("1.7"), Default: false, PreRelease: featuregate.Alpha},
		{Version: version.MustParse("1.12"), Default: true, PreRelease: featuregate.Beta},
	},

	RuntimeClassInImageCriAPI: {
		{Version: version.MustParse("1.29"), Default: false, PreRelease: featuregate.Alpha},
	},

	SchedulerQueueingHints: {
		{Version: version.MustParse("1.28"), Default: false, PreRelease: featuregate.Beta},
	},

	SELinuxMount: {
		{Version: version.MustParse("1.30"), Default: false, PreRelease: featuregate.Alpha},
	},

	SELinuxMountReadWriteOncePod: {
		{Version: version.MustParse("1.25"), Default: false, PreRelease: featuregate.Alpha},
		{Version: version.MustParse("1.27"), Default: false, PreRelease: featuregate.Beta},
		{Version: version.MustParse("1.28"), Default: true, PreRelease: featuregate.Beta},
	},

	SeparateTaintEvictionController: {
		{Version: version.MustParse("1.29"), Default: true, PreRelease: featuregate.Beta},
	},

	StorageNamespaceIndex: {
		{Version: version.MustParse("1.30"), Default: true, PreRelease: featuregate.Beta},
	},

	ServiceAccountTokenJTI: {
		{Version: version.MustParse("1.29"), Default: false, PreRelease: featuregate.Alpha},
		{Version: version.MustParse("1.30"), Default: true, PreRelease: featuregate.Beta},
		{Version: version.MustParse("1.32"), Default: true, PreRelease: featuregate.GA, LockToDefault: true}, // remove in 1.34
	},

	ServiceAccountTokenNodeBinding: {
		{Version: version.MustParse("1.29"), Default: false, PreRelease: featuregate.Alpha},
		{Version: version.MustParse("1.31"), Default: true, PreRelease: featuregate.Beta},
	},

	ServiceAccountTokenNodeBindingValidation: {
		{Version: version.MustParse("1.29"), Default: false, PreRelease: featuregate.Alpha},
		{Version: version.MustParse("1.30"), Default: true, PreRelease: featuregate.Beta},
		{Version: version.MustParse("1.32"), Default: true, PreRelease: featuregate.GA, LockToDefault: true}, // remove in 1.34
	},

	ServiceAccountTokenPodNodeInfo: {
		{Version: version.MustParse("1.29"), Default: false, PreRelease: featuregate.Alpha},
		{Version: version.MustParse("1.30"), Default: true, PreRelease: featuregate.Beta},
		{Version: version.MustParse("1.32"), Default: true, PreRelease: featuregate.GA, LockToDefault: true}, // remove in 1.34
	},

	ServiceTrafficDistribution: {
		{Version: version.MustParse("1.30"), Default: false, PreRelease: featuregate.Alpha},
		{Version: version.MustParse("1.31"), Default: true, PreRelease: featuregate.Beta},
	},

	SidecarContainers: {
		{Version: version.MustParse("1.28"), Default: false, PreRelease: featuregate.Alpha},
		{Version: version.MustParse("1.29"), Default: true, PreRelease: featuregate.Beta},
	},

	SizeMemoryBackedVolumes: {
		{Version: version.MustParse("1.20"), Default: false, PreRelease: featuregate.Alpha},
		{Version: version.MustParse("1.22"), Default: true, PreRelease: featuregate.Beta},
	},

	StatefulSetAutoDeletePVC: {
		{Version: version.MustParse("1.23"), Default: false, PreRelease: featuregate.Alpha},
		{Version: version.MustParse("1.27"), Default: true, PreRelease: featuregate.Beta},
	},

	StatefulSetStartOrdinal: {
		{Version: version.MustParse("1.26"), Default: false, PreRelease: featuregate.Alpha},
		{Version: version.MustParse("1.27"), Default: true, PreRelease: featuregate.Beta},
		{Version: version.MustParse("1.31"), Default: true, PreRelease: featuregate.GA, LockToDefault: true}, // GA in 1.31, remove in 1.33
	},

	StorageVersionMigrator: {
		{Version: version.MustParse("1.30"), Default: false, PreRelease: featuregate.Alpha},
	},

	SupplementalGroupsPolicy: {
		{Version: version.MustParse("1.31"), Default: false, PreRelease: featuregate.Alpha},
	},

	TopologyAwareHints: {
		{Version: version.MustParse("1.21"), Default: false, PreRelease: featuregate.Alpha},
		{Version: version.MustParse("1.23"), Default: false, PreRelease: featuregate.Beta},
		{Version: version.MustParse("1.24"), Default: true, PreRelease: featuregate.Beta},
	},

	TopologyManagerPolicyAlphaOptions: {
		{Version: version.MustParse("1.26"), Default: false, PreRelease: featuregate.Alpha},
	},

	TopologyManagerPolicyBetaOptions: {
		{Version: version.MustParse("1.26"), Default: false, PreRelease: featuregate.Beta},
		{Version: version.MustParse("1.28"), Default: true, PreRelease: featuregate.Beta},
	},

	TopologyManagerPolicyOptions: {
		{Version: version.MustParse("1.26"), Default: false, PreRelease: featuregate.Alpha},
		{Version: version.MustParse("1.28"), Default: true, PreRelease: featuregate.Beta},
	},

	TranslateStreamCloseWebsocketRequests: {
		{Version: version.MustParse("1.29"), Default: false, PreRelease: featuregate.Alpha},
		{Version: version.MustParse("1.30"), Default: true, PreRelease: featuregate.Beta},
	},

	UnknownVersionInteroperabilityProxy: {
		{Version: version.MustParse("1.28"), Default: false, PreRelease: featuregate.Alpha},
	},

	UserNamespacesPodSecurityStandards: {
		{Version: version.MustParse("1.29"), Default: false, PreRelease: featuregate.Alpha},
	},

	UserNamespacesSupport: {
		{Version: version.MustParse("1.25"), Default: false, PreRelease: featuregate.Alpha},
		{Version: version.MustParse("1.30"), Default: false, PreRelease: featuregate.Beta},
	},

	VolumeAttributesClass: {
		{Version: version.MustParse("1.29"), Default: false, PreRelease: featuregate.Alpha},
		{Version: version.MustParse("1.31"), Default: false, PreRelease: featuregate.Beta},
	},

	VolumeCapacityPriority: {
		{Version: version.MustParse("1.21"), Default: false, PreRelease: featuregate.Alpha},
	},

	WinDSR: {
		{Version: version.MustParse("1.14"), Default: false, PreRelease: featuregate.Alpha},
	},

	WinOverlay: {
		{Version: version.MustParse("1.14"), Default: false, PreRelease: featuregate.Alpha},
		{Version: version.MustParse("1.20"), Default: true, PreRelease: featuregate.Beta},
	},

	WindowsHostNetwork: {
		{Version: version.MustParse("1.26"), Default: true, PreRelease: featuregate.Alpha},
	},
<<<<<<< HEAD
=======
	NodeInclusionPolicyInPodTopologySpread: {
		{Version: version.MustParse("1.25"), Default: false, PreRelease: featuregate.Alpha},
		{Version: version.MustParse("1.26"), Default: true, PreRelease: featuregate.Beta},
	},
	SELinuxMountReadWriteOncePod: {
		{Version: version.MustParse("1.25"), Default: false, PreRelease: featuregate.Alpha},
		{Version: version.MustParse("1.27"), Default: false, PreRelease: featuregate.Beta},
		{Version: version.MustParse("1.28"), Default: true, PreRelease: featuregate.Beta},
	},
	LoadBalancerIPMode: {
		{Version: version.MustParse("1.29"), Default: false, PreRelease: featuregate.Alpha},
		{Version: version.MustParse("1.30"), Default: true, PreRelease: featuregate.Beta},
	},
	ImageMaximumGCAge: {
		{Version: version.MustParse("1.29"), Default: false, PreRelease: featuregate.Alpha},
		{Version: version.MustParse("1.30"), Default: true, PreRelease: featuregate.Beta},
	},
	UserNamespacesPodSecurityStandards: {
		{Version: version.MustParse("1.29"), Default: false, PreRelease: featuregate.Alpha},
	},
	SELinuxMount: {
		{Version: version.MustParse("1.30"), Default: false, PreRelease: featuregate.Alpha},
	},
	SupplementalGroupsPolicy: {
		{Version: version.MustParse("1.31"), Default: false, PreRelease: featuregate.Alpha},
	},
	ImageVolume: {
		{Version: version.MustParse("1.31"), Default: false, PreRelease: featuregate.Alpha},
	},
	KubeletRegistrationGetOnExistsOnly: {
		{Version: version.MustParse("1.32"), Default: false, PreRelease: featuregate.Deprecated},
	},
	PodUnreadyOnKubeletRestart: {
		{Version: version.MustParse("1.32"), Default: false, PreRelease: featuregate.Deprecated},
	},
>>>>>>> 9943db7e
}<|MERGE_RESOLUTION|>--- conflicted
+++ resolved
@@ -756,42 +756,7 @@
 	WindowsHostNetwork: {
 		{Version: version.MustParse("1.26"), Default: true, PreRelease: featuregate.Alpha},
 	},
-<<<<<<< HEAD
-=======
-	NodeInclusionPolicyInPodTopologySpread: {
-		{Version: version.MustParse("1.25"), Default: false, PreRelease: featuregate.Alpha},
-		{Version: version.MustParse("1.26"), Default: true, PreRelease: featuregate.Beta},
-	},
-	SELinuxMountReadWriteOncePod: {
-		{Version: version.MustParse("1.25"), Default: false, PreRelease: featuregate.Alpha},
-		{Version: version.MustParse("1.27"), Default: false, PreRelease: featuregate.Beta},
-		{Version: version.MustParse("1.28"), Default: true, PreRelease: featuregate.Beta},
-	},
-	LoadBalancerIPMode: {
-		{Version: version.MustParse("1.29"), Default: false, PreRelease: featuregate.Alpha},
-		{Version: version.MustParse("1.30"), Default: true, PreRelease: featuregate.Beta},
-	},
-	ImageMaximumGCAge: {
-		{Version: version.MustParse("1.29"), Default: false, PreRelease: featuregate.Alpha},
-		{Version: version.MustParse("1.30"), Default: true, PreRelease: featuregate.Beta},
-	},
-	UserNamespacesPodSecurityStandards: {
-		{Version: version.MustParse("1.29"), Default: false, PreRelease: featuregate.Alpha},
-	},
-	SELinuxMount: {
-		{Version: version.MustParse("1.30"), Default: false, PreRelease: featuregate.Alpha},
-	},
-	SupplementalGroupsPolicy: {
-		{Version: version.MustParse("1.31"), Default: false, PreRelease: featuregate.Alpha},
-	},
-	ImageVolume: {
-		{Version: version.MustParse("1.31"), Default: false, PreRelease: featuregate.Alpha},
-	},
-	KubeletRegistrationGetOnExistsOnly: {
-		{Version: version.MustParse("1.32"), Default: false, PreRelease: featuregate.Deprecated},
-	},
 	PodUnreadyOnKubeletRestart: {
 		{Version: version.MustParse("1.32"), Default: false, PreRelease: featuregate.Deprecated},
 	},
->>>>>>> 9943db7e
 }