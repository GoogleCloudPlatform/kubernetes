{
	"ImportPath": "k8s.io/kubernetes",
	"GoVersion": "go1.11",
	"GodepVersion": "v80-k8s-r1",
	"Packages": [
		"github.com/onsi/ginkgo/ginkgo",
		"github.com/jteeuwen/go-bindata/go-bindata",
		"github.com/client9/misspell/cmd/misspell",
		"github.com/cloudflare/cfssl/cmd/cfssl",
		"github.com/cloudflare/cfssl/cmd/cfssljson",
		"github.com/bazelbuild/bazel-gazelle/cmd/gazelle",
		"k8s.io/kube-openapi/cmd/openapi-gen",
		"k8s.io/repo-infra/kazel",
		"golang.org/x/lint/golint",
		"./..."
	],
	"Deps": [
		{
			"ImportPath": "bitbucket.org/bertimus9/systemstat",
			"Rev": "0eeff89b0690611fc32e21f0cd2e4434abf8fe53"
		},
		{
			"ImportPath": "bitbucket.org/ww/goautoneg",
			"Comment": "null-5",
			"Rev": "75cd24fc2f2c2a2088577d12123ddee5f54e0675"
		},
		{
			"ImportPath": "cloud.google.com/go/compute/metadata",
			"Comment": "v0.1.0-115-g3b1ae45394a234",
			"Rev": "3b1ae45394a234c385be014e9a488f2bb6eef821"
		},
		{
			"ImportPath": "cloud.google.com/go/internal",
			"Comment": "v0.1.0-115-g3b1ae45394a234",
			"Rev": "3b1ae45394a234c385be014e9a488f2bb6eef821"
		},
		{
			"ImportPath": "github.com/Azure/azure-sdk-for-go/services/compute/mgmt/2018-10-01/compute",
			"Comment": "v21.3.0",
			"Rev": "da91af54816b4cf72949c225a2d0980f51fab01b"
		},
		{
			"ImportPath": "github.com/Azure/azure-sdk-for-go/services/containerregistry/mgmt/2017-10-01/containerregistry",
			"Comment": "v21.3.0",
			"Rev": "da91af54816b4cf72949c225a2d0980f51fab01b"
		},
		{
			"ImportPath": "github.com/Azure/azure-sdk-for-go/services/network/mgmt/2017-09-01/network",
			"Comment": "v21.3.0",
			"Rev": "da91af54816b4cf72949c225a2d0980f51fab01b"
		},
		{
			"ImportPath": "github.com/Azure/azure-sdk-for-go/services/storage/mgmt/2018-07-01/storage",
			"Comment": "v21.3.0",
			"Rev": "da91af54816b4cf72949c225a2d0980f51fab01b"
		},
		{
			"ImportPath": "github.com/Azure/azure-sdk-for-go/storage",
			"Comment": "v21.3.0",
			"Rev": "da91af54816b4cf72949c225a2d0980f51fab01b"
		},
		{
			"ImportPath": "github.com/Azure/azure-sdk-for-go/version",
			"Comment": "v21.3.0",
			"Rev": "da91af54816b4cf72949c225a2d0980f51fab01b"
		},
		{
			"ImportPath": "github.com/Azure/go-ansiterm",
			"Rev": "d6e3b3328b783f23731bc4d058875b0371ff8109"
		},
		{
			"ImportPath": "github.com/Azure/go-ansiterm/winterm",
			"Rev": "d6e3b3328b783f23731bc4d058875b0371ff8109"
		},
		{
			"ImportPath": "github.com/Azure/go-autorest/autorest",
			"Comment": "v11.1.0",
			"Rev": "ea233b6412b0421a65dc6160e16c893364664a95"
		},
		{
			"ImportPath": "github.com/Azure/go-autorest/autorest/adal",
			"Comment": "v11.1.0",
			"Rev": "ea233b6412b0421a65dc6160e16c893364664a95"
		},
		{
			"ImportPath": "github.com/Azure/go-autorest/autorest/azure",
			"Comment": "v11.1.0",
			"Rev": "ea233b6412b0421a65dc6160e16c893364664a95"
		},
		{
			"ImportPath": "github.com/Azure/go-autorest/autorest/date",
			"Comment": "v11.1.0",
			"Rev": "ea233b6412b0421a65dc6160e16c893364664a95"
		},
		{
			"ImportPath": "github.com/Azure/go-autorest/autorest/to",
			"Comment": "v11.1.0",
			"Rev": "ea233b6412b0421a65dc6160e16c893364664a95"
		},
		{
			"ImportPath": "github.com/Azure/go-autorest/autorest/validation",
			"Comment": "v11.1.0",
			"Rev": "ea233b6412b0421a65dc6160e16c893364664a95"
		},
		{
			"ImportPath": "github.com/Azure/go-autorest/logger",
			"Comment": "v11.1.0",
			"Rev": "ea233b6412b0421a65dc6160e16c893364664a95"
		},
		{
			"ImportPath": "github.com/Azure/go-autorest/version",
			"Comment": "v11.1.0",
			"Rev": "ea233b6412b0421a65dc6160e16c893364664a95"
		},
		{
			"ImportPath": "github.com/GeertJohan/go.rice",
			"Rev": "c02ca9a983da5807ddf7d796784928f5be4afd09"
		},
		{
			"ImportPath": "github.com/GeertJohan/go.rice/embedded",
			"Rev": "c02ca9a983da5807ddf7d796784928f5be4afd09"
		},
		{
			"ImportPath": "github.com/GoogleCloudPlatform/k8s-cloud-provider/pkg/cloud",
			"Comment": "1.3.0",
			"Rev": "f8e99590510076aa1e3ff07df946f05220c50fb4"
		},
		{
			"ImportPath": "github.com/GoogleCloudPlatform/k8s-cloud-provider/pkg/cloud/filter",
			"Comment": "1.3.0",
			"Rev": "f8e99590510076aa1e3ff07df946f05220c50fb4"
		},
		{
			"ImportPath": "github.com/GoogleCloudPlatform/k8s-cloud-provider/pkg/cloud/meta",
			"Comment": "1.3.0",
			"Rev": "f8e99590510076aa1e3ff07df946f05220c50fb4"
		},
		{
			"ImportPath": "github.com/GoogleCloudPlatform/k8s-cloud-provider/pkg/cloud/mock",
			"Comment": "1.3.0",
			"Rev": "f8e99590510076aa1e3ff07df946f05220c50fb4"
		},
		{
			"ImportPath": "github.com/JeffAshton/win_pdh",
			"Rev": "76bb4ee9f0ab50f77826f2a2ee7fb9d3880d6ec2"
		},
		{
			"ImportPath": "github.com/MakeNowJust/heredoc",
			"Rev": "bb23615498cded5e105af4ce27de75b089cbe851"
		},
		{
			"ImportPath": "github.com/Microsoft/go-winio",
			"Comment": "v0.4.5",
			"Rev": "78439966b38d69bf38227fbf57ac8a6fee70f69a"
		},
		{
			"ImportPath": "github.com/Microsoft/hcsshim",
			"Comment": "v0.6.11",
			"Rev": "800683ae704ac360b2f3f47fa88f3a6c8c9091b5"
		},
		{
			"ImportPath": "github.com/NYTimes/gziphandler",
			"Rev": "56545f4a5d46df9a6648819d1664c3a03a13ffdb"
		},
		{
			"ImportPath": "github.com/Nvveen/Gotty",
			"Rev": "cd527374f1e5bff4938207604a14f2e38a9cf512"
		},
		{
			"ImportPath": "github.com/PuerkitoBio/purell",
			"Comment": "v1.0.0",
			"Rev": "8a290539e2e8629dbc4e6bad948158f790ec31f4"
		},
		{
			"ImportPath": "github.com/PuerkitoBio/urlesc",
			"Rev": "5bd2802263f21d8788851d5305584c82a5c75d7e"
		},
		{
			"ImportPath": "github.com/Rican7/retry",
			"Comment": "v0.1.0-9-g272ad122d6e5ce",
			"Rev": "272ad122d6e5ce1be757544007cf8bcd1c9c9ab0"
		},
		{
			"ImportPath": "github.com/Rican7/retry/backoff",
			"Comment": "v0.1.0-9-g272ad122d6e5ce",
			"Rev": "272ad122d6e5ce1be757544007cf8bcd1c9c9ab0"
		},
		{
			"ImportPath": "github.com/Rican7/retry/jitter",
			"Comment": "v0.1.0-9-g272ad122d6e5ce",
			"Rev": "272ad122d6e5ce1be757544007cf8bcd1c9c9ab0"
		},
		{
			"ImportPath": "github.com/Rican7/retry/strategy",
			"Comment": "v0.1.0-9-g272ad122d6e5ce",
			"Rev": "272ad122d6e5ce1be757544007cf8bcd1c9c9ab0"
		},
		{
			"ImportPath": "github.com/armon/circbuf",
			"Rev": "bbbad097214e2918d8543d5201d12bfd7bca254d"
		},
		{
			"ImportPath": "github.com/asaskevich/govalidator",
			"Comment": "v9-26-gf9ffefc3facfbe",
			"Rev": "f9ffefc3facfbe0caee3fea233cbb6e8208f4541"
		},
		{
			"ImportPath": "github.com/aws/aws-sdk-go/aws",
			"Comment": "v1.14.12",
			"Rev": "fde4ded7becdeae4d26bf1212916aabba79349b4"
		},
		{
			"ImportPath": "github.com/aws/aws-sdk-go/aws/awserr",
			"Comment": "v1.14.12",
			"Rev": "fde4ded7becdeae4d26bf1212916aabba79349b4"
		},
		{
			"ImportPath": "github.com/aws/aws-sdk-go/aws/awsutil",
			"Comment": "v1.14.12",
			"Rev": "fde4ded7becdeae4d26bf1212916aabba79349b4"
		},
		{
			"ImportPath": "github.com/aws/aws-sdk-go/aws/client",
			"Comment": "v1.14.12",
			"Rev": "fde4ded7becdeae4d26bf1212916aabba79349b4"
		},
		{
			"ImportPath": "github.com/aws/aws-sdk-go/aws/client/metadata",
			"Comment": "v1.14.12",
			"Rev": "fde4ded7becdeae4d26bf1212916aabba79349b4"
		},
		{
			"ImportPath": "github.com/aws/aws-sdk-go/aws/corehandlers",
			"Comment": "v1.14.12",
			"Rev": "fde4ded7becdeae4d26bf1212916aabba79349b4"
		},
		{
			"ImportPath": "github.com/aws/aws-sdk-go/aws/credentials",
			"Comment": "v1.14.12",
			"Rev": "fde4ded7becdeae4d26bf1212916aabba79349b4"
		},
		{
			"ImportPath": "github.com/aws/aws-sdk-go/aws/credentials/ec2rolecreds",
			"Comment": "v1.14.12",
			"Rev": "fde4ded7becdeae4d26bf1212916aabba79349b4"
		},
		{
			"ImportPath": "github.com/aws/aws-sdk-go/aws/credentials/endpointcreds",
			"Comment": "v1.14.12",
			"Rev": "fde4ded7becdeae4d26bf1212916aabba79349b4"
		},
		{
			"ImportPath": "github.com/aws/aws-sdk-go/aws/credentials/stscreds",
			"Comment": "v1.14.12",
			"Rev": "fde4ded7becdeae4d26bf1212916aabba79349b4"
		},
		{
			"ImportPath": "github.com/aws/aws-sdk-go/aws/csm",
			"Comment": "v1.14.12",
			"Rev": "fde4ded7becdeae4d26bf1212916aabba79349b4"
		},
		{
			"ImportPath": "github.com/aws/aws-sdk-go/aws/defaults",
			"Comment": "v1.14.12",
			"Rev": "fde4ded7becdeae4d26bf1212916aabba79349b4"
		},
		{
			"ImportPath": "github.com/aws/aws-sdk-go/aws/ec2metadata",
			"Comment": "v1.14.12",
			"Rev": "fde4ded7becdeae4d26bf1212916aabba79349b4"
		},
		{
			"ImportPath": "github.com/aws/aws-sdk-go/aws/endpoints",
			"Comment": "v1.14.12",
			"Rev": "fde4ded7becdeae4d26bf1212916aabba79349b4"
		},
		{
			"ImportPath": "github.com/aws/aws-sdk-go/aws/request",
			"Comment": "v1.14.12",
			"Rev": "fde4ded7becdeae4d26bf1212916aabba79349b4"
		},
		{
			"ImportPath": "github.com/aws/aws-sdk-go/aws/session",
			"Comment": "v1.14.12",
			"Rev": "fde4ded7becdeae4d26bf1212916aabba79349b4"
		},
		{
			"ImportPath": "github.com/aws/aws-sdk-go/aws/signer/v4",
			"Comment": "v1.14.12",
			"Rev": "fde4ded7becdeae4d26bf1212916aabba79349b4"
		},
		{
			"ImportPath": "github.com/aws/aws-sdk-go/internal/sdkio",
			"Comment": "v1.14.12",
			"Rev": "fde4ded7becdeae4d26bf1212916aabba79349b4"
		},
		{
			"ImportPath": "github.com/aws/aws-sdk-go/internal/sdkrand",
			"Comment": "v1.14.12",
			"Rev": "fde4ded7becdeae4d26bf1212916aabba79349b4"
		},
		{
			"ImportPath": "github.com/aws/aws-sdk-go/internal/shareddefaults",
			"Comment": "v1.14.12",
			"Rev": "fde4ded7becdeae4d26bf1212916aabba79349b4"
		},
		{
			"ImportPath": "github.com/aws/aws-sdk-go/private/protocol",
			"Comment": "v1.14.12",
			"Rev": "fde4ded7becdeae4d26bf1212916aabba79349b4"
		},
		{
			"ImportPath": "github.com/aws/aws-sdk-go/private/protocol/ec2query",
			"Comment": "v1.14.12",
			"Rev": "fde4ded7becdeae4d26bf1212916aabba79349b4"
		},
		{
			"ImportPath": "github.com/aws/aws-sdk-go/private/protocol/json/jsonutil",
			"Comment": "v1.14.12",
			"Rev": "fde4ded7becdeae4d26bf1212916aabba79349b4"
		},
		{
			"ImportPath": "github.com/aws/aws-sdk-go/private/protocol/jsonrpc",
			"Comment": "v1.14.12",
			"Rev": "fde4ded7becdeae4d26bf1212916aabba79349b4"
		},
		{
			"ImportPath": "github.com/aws/aws-sdk-go/private/protocol/query",
			"Comment": "v1.14.12",
			"Rev": "fde4ded7becdeae4d26bf1212916aabba79349b4"
		},
		{
			"ImportPath": "github.com/aws/aws-sdk-go/private/protocol/query/queryutil",
			"Comment": "v1.14.12",
			"Rev": "fde4ded7becdeae4d26bf1212916aabba79349b4"
		},
		{
			"ImportPath": "github.com/aws/aws-sdk-go/private/protocol/rest",
			"Comment": "v1.14.12",
			"Rev": "fde4ded7becdeae4d26bf1212916aabba79349b4"
		},
		{
			"ImportPath": "github.com/aws/aws-sdk-go/private/protocol/xml/xmlutil",
			"Comment": "v1.14.12",
			"Rev": "fde4ded7becdeae4d26bf1212916aabba79349b4"
		},
		{
			"ImportPath": "github.com/aws/aws-sdk-go/service/autoscaling",
			"Comment": "v1.14.12",
			"Rev": "fde4ded7becdeae4d26bf1212916aabba79349b4"
		},
		{
			"ImportPath": "github.com/aws/aws-sdk-go/service/ec2",
			"Comment": "v1.14.12",
			"Rev": "fde4ded7becdeae4d26bf1212916aabba79349b4"
		},
		{
			"ImportPath": "github.com/aws/aws-sdk-go/service/ecr",
			"Comment": "v1.14.12",
			"Rev": "fde4ded7becdeae4d26bf1212916aabba79349b4"
		},
		{
			"ImportPath": "github.com/aws/aws-sdk-go/service/elb",
			"Comment": "v1.14.12",
			"Rev": "fde4ded7becdeae4d26bf1212916aabba79349b4"
		},
		{
			"ImportPath": "github.com/aws/aws-sdk-go/service/elbv2",
			"Comment": "v1.14.12",
			"Rev": "fde4ded7becdeae4d26bf1212916aabba79349b4"
		},
		{
			"ImportPath": "github.com/aws/aws-sdk-go/service/kms",
			"Comment": "v1.14.12",
			"Rev": "fde4ded7becdeae4d26bf1212916aabba79349b4"
		},
		{
			"ImportPath": "github.com/aws/aws-sdk-go/service/sts",
			"Comment": "v1.14.12",
			"Rev": "fde4ded7becdeae4d26bf1212916aabba79349b4"
		},
		{
			"ImportPath": "github.com/bazelbuild/bazel-gazelle/cmd/gazelle",
			"Comment": "0.15.0",
			"Rev": "c728ce9f663e2bff26361ba5978ec5c9e6816a3c"
		},
		{
			"ImportPath": "github.com/bazelbuild/bazel-gazelle/internal/config",
			"Comment": "0.15.0",
			"Rev": "c728ce9f663e2bff26361ba5978ec5c9e6816a3c"
		},
		{
			"ImportPath": "github.com/bazelbuild/bazel-gazelle/internal/flag",
			"Comment": "0.15.0",
			"Rev": "c728ce9f663e2bff26361ba5978ec5c9e6816a3c"
		},
		{
			"ImportPath": "github.com/bazelbuild/bazel-gazelle/internal/label",
			"Comment": "0.15.0",
			"Rev": "c728ce9f663e2bff26361ba5978ec5c9e6816a3c"
		},
		{
			"ImportPath": "github.com/bazelbuild/bazel-gazelle/internal/language",
			"Comment": "0.15.0",
			"Rev": "c728ce9f663e2bff26361ba5978ec5c9e6816a3c"
		},
		{
			"ImportPath": "github.com/bazelbuild/bazel-gazelle/internal/language/go",
			"Comment": "0.15.0",
			"Rev": "c728ce9f663e2bff26361ba5978ec5c9e6816a3c"
		},
		{
			"ImportPath": "github.com/bazelbuild/bazel-gazelle/internal/language/proto",
			"Comment": "0.15.0",
			"Rev": "c728ce9f663e2bff26361ba5978ec5c9e6816a3c"
		},
		{
			"ImportPath": "github.com/bazelbuild/bazel-gazelle/internal/merger",
			"Comment": "0.15.0",
			"Rev": "c728ce9f663e2bff26361ba5978ec5c9e6816a3c"
		},
		{
			"ImportPath": "github.com/bazelbuild/bazel-gazelle/internal/pathtools",
			"Comment": "0.15.0",
			"Rev": "c728ce9f663e2bff26361ba5978ec5c9e6816a3c"
		},
		{
			"ImportPath": "github.com/bazelbuild/bazel-gazelle/internal/repos",
			"Comment": "0.15.0",
			"Rev": "c728ce9f663e2bff26361ba5978ec5c9e6816a3c"
		},
		{
			"ImportPath": "github.com/bazelbuild/bazel-gazelle/internal/resolve",
			"Comment": "0.15.0",
			"Rev": "c728ce9f663e2bff26361ba5978ec5c9e6816a3c"
		},
		{
			"ImportPath": "github.com/bazelbuild/bazel-gazelle/internal/rule",
			"Comment": "0.15.0",
			"Rev": "c728ce9f663e2bff26361ba5978ec5c9e6816a3c"
		},
		{
			"ImportPath": "github.com/bazelbuild/bazel-gazelle/internal/testtools",
			"Comment": "0.15.0",
			"Rev": "c728ce9f663e2bff26361ba5978ec5c9e6816a3c"
		},
		{
			"ImportPath": "github.com/bazelbuild/bazel-gazelle/internal/version",
			"Comment": "0.15.0",
			"Rev": "c728ce9f663e2bff26361ba5978ec5c9e6816a3c"
		},
		{
			"ImportPath": "github.com/bazelbuild/bazel-gazelle/internal/walk",
			"Comment": "0.15.0",
			"Rev": "c728ce9f663e2bff26361ba5978ec5c9e6816a3c"
		},
		{
			"ImportPath": "github.com/bazelbuild/bazel-gazelle/internal/wspace",
			"Comment": "0.15.0",
			"Rev": "c728ce9f663e2bff26361ba5978ec5c9e6816a3c"
		},
		{
			"ImportPath": "github.com/bazelbuild/buildtools/build",
			"Comment": "0.6.0-60-g1a9c38e0df9397",
			"Rev": "1a9c38e0df9397d033a1ca535596de5a7c1cf18f"
		},
		{
			"ImportPath": "github.com/bazelbuild/buildtools/tables",
			"Comment": "0.6.0-60-g1a9c38e0df9397",
			"Rev": "1a9c38e0df9397d033a1ca535596de5a7c1cf18f"
		},
		{
			"ImportPath": "github.com/beorn7/perks/quantile",
			"Rev": "3ac7bf7a47d159a033b107610db8a1b6575507a4"
		},
		{
			"ImportPath": "github.com/blang/semver",
			"Comment": "v3.5.0",
			"Rev": "b38d23b8782a487059e8fc8773e9a5b228a77cb6"
		},
		{
			"ImportPath": "github.com/chai2010/gettext-go/gettext",
			"Rev": "c6fed771bfd517099caf0f7a961671fa8ed08723"
		},
		{
			"ImportPath": "github.com/chai2010/gettext-go/gettext/mo",
			"Rev": "c6fed771bfd517099caf0f7a961671fa8ed08723"
		},
		{
			"ImportPath": "github.com/chai2010/gettext-go/gettext/plural",
			"Rev": "c6fed771bfd517099caf0f7a961671fa8ed08723"
		},
		{
			"ImportPath": "github.com/chai2010/gettext-go/gettext/po",
			"Rev": "c6fed771bfd517099caf0f7a961671fa8ed08723"
		},
		{
			"ImportPath": "github.com/client9/misspell",
			"Comment": "v0.3.0-7-g9ce5d979ffdaca",
			"Rev": "9ce5d979ffdaca6385988d7ad1079a33ec942d20"
		},
		{
			"ImportPath": "github.com/client9/misspell/cmd/misspell",
			"Comment": "v0.3.0-7-g9ce5d979ffdaca",
			"Rev": "9ce5d979ffdaca6385988d7ad1079a33ec942d20"
		},
		{
			"ImportPath": "github.com/cloudflare/cfssl/api",
			"Comment": "1.3.2-21-g56268a613adfed",
			"Rev": "56268a613adfed278936377c18b1152d2c4ad5da"
		},
		{
			"ImportPath": "github.com/cloudflare/cfssl/api/bundle",
			"Comment": "1.3.2-21-g56268a613adfed",
			"Rev": "56268a613adfed278936377c18b1152d2c4ad5da"
		},
		{
			"ImportPath": "github.com/cloudflare/cfssl/api/certinfo",
			"Comment": "1.3.2-21-g56268a613adfed",
			"Rev": "56268a613adfed278936377c18b1152d2c4ad5da"
		},
		{
			"ImportPath": "github.com/cloudflare/cfssl/api/client",
			"Comment": "1.3.2-21-g56268a613adfed",
			"Rev": "56268a613adfed278936377c18b1152d2c4ad5da"
		},
		{
			"ImportPath": "github.com/cloudflare/cfssl/api/crl",
			"Comment": "1.3.2-21-g56268a613adfed",
			"Rev": "56268a613adfed278936377c18b1152d2c4ad5da"
		},
		{
			"ImportPath": "github.com/cloudflare/cfssl/api/gencrl",
			"Comment": "1.3.2-21-g56268a613adfed",
			"Rev": "56268a613adfed278936377c18b1152d2c4ad5da"
		},
		{
			"ImportPath": "github.com/cloudflare/cfssl/api/generator",
			"Comment": "1.3.2-21-g56268a613adfed",
			"Rev": "56268a613adfed278936377c18b1152d2c4ad5da"
		},
		{
			"ImportPath": "github.com/cloudflare/cfssl/api/health",
			"Comment": "1.3.2-21-g56268a613adfed",
			"Rev": "56268a613adfed278936377c18b1152d2c4ad5da"
		},
		{
			"ImportPath": "github.com/cloudflare/cfssl/api/info",
			"Comment": "1.3.2-21-g56268a613adfed",
			"Rev": "56268a613adfed278936377c18b1152d2c4ad5da"
		},
		{
			"ImportPath": "github.com/cloudflare/cfssl/api/initca",
			"Comment": "1.3.2-21-g56268a613adfed",
			"Rev": "56268a613adfed278936377c18b1152d2c4ad5da"
		},
		{
			"ImportPath": "github.com/cloudflare/cfssl/api/ocsp",
			"Comment": "1.3.2-21-g56268a613adfed",
			"Rev": "56268a613adfed278936377c18b1152d2c4ad5da"
		},
		{
			"ImportPath": "github.com/cloudflare/cfssl/api/revoke",
			"Comment": "1.3.2-21-g56268a613adfed",
			"Rev": "56268a613adfed278936377c18b1152d2c4ad5da"
		},
		{
			"ImportPath": "github.com/cloudflare/cfssl/api/scan",
			"Comment": "1.3.2-21-g56268a613adfed",
			"Rev": "56268a613adfed278936377c18b1152d2c4ad5da"
		},
		{
			"ImportPath": "github.com/cloudflare/cfssl/api/signhandler",
			"Comment": "1.3.2-21-g56268a613adfed",
			"Rev": "56268a613adfed278936377c18b1152d2c4ad5da"
		},
		{
			"ImportPath": "github.com/cloudflare/cfssl/auth",
			"Comment": "1.3.2-21-g56268a613adfed",
			"Rev": "56268a613adfed278936377c18b1152d2c4ad5da"
		},
		{
			"ImportPath": "github.com/cloudflare/cfssl/bundler",
			"Comment": "1.3.2-21-g56268a613adfed",
			"Rev": "56268a613adfed278936377c18b1152d2c4ad5da"
		},
		{
			"ImportPath": "github.com/cloudflare/cfssl/certdb",
			"Comment": "1.3.2-21-g56268a613adfed",
			"Rev": "56268a613adfed278936377c18b1152d2c4ad5da"
		},
		{
			"ImportPath": "github.com/cloudflare/cfssl/certdb/dbconf",
			"Comment": "1.3.2-21-g56268a613adfed",
			"Rev": "56268a613adfed278936377c18b1152d2c4ad5da"
		},
		{
			"ImportPath": "github.com/cloudflare/cfssl/certdb/sql",
			"Comment": "1.3.2-21-g56268a613adfed",
			"Rev": "56268a613adfed278936377c18b1152d2c4ad5da"
		},
		{
			"ImportPath": "github.com/cloudflare/cfssl/certinfo",
			"Comment": "1.3.2-21-g56268a613adfed",
			"Rev": "56268a613adfed278936377c18b1152d2c4ad5da"
		},
		{
			"ImportPath": "github.com/cloudflare/cfssl/cli",
			"Comment": "1.3.2-21-g56268a613adfed",
			"Rev": "56268a613adfed278936377c18b1152d2c4ad5da"
		},
		{
			"ImportPath": "github.com/cloudflare/cfssl/cli/bundle",
			"Comment": "1.3.2-21-g56268a613adfed",
			"Rev": "56268a613adfed278936377c18b1152d2c4ad5da"
		},
		{
			"ImportPath": "github.com/cloudflare/cfssl/cli/certinfo",
			"Comment": "1.3.2-21-g56268a613adfed",
			"Rev": "56268a613adfed278936377c18b1152d2c4ad5da"
		},
		{
			"ImportPath": "github.com/cloudflare/cfssl/cli/crl",
			"Comment": "1.3.2-21-g56268a613adfed",
			"Rev": "56268a613adfed278936377c18b1152d2c4ad5da"
		},
		{
			"ImportPath": "github.com/cloudflare/cfssl/cli/gencert",
			"Comment": "1.3.2-21-g56268a613adfed",
			"Rev": "56268a613adfed278936377c18b1152d2c4ad5da"
		},
		{
			"ImportPath": "github.com/cloudflare/cfssl/cli/gencrl",
			"Comment": "1.3.2-21-g56268a613adfed",
			"Rev": "56268a613adfed278936377c18b1152d2c4ad5da"
		},
		{
			"ImportPath": "github.com/cloudflare/cfssl/cli/gencsr",
			"Comment": "1.3.2-21-g56268a613adfed",
			"Rev": "56268a613adfed278936377c18b1152d2c4ad5da"
		},
		{
			"ImportPath": "github.com/cloudflare/cfssl/cli/genkey",
			"Comment": "1.3.2-21-g56268a613adfed",
			"Rev": "56268a613adfed278936377c18b1152d2c4ad5da"
		},
		{
			"ImportPath": "github.com/cloudflare/cfssl/cli/info",
			"Comment": "1.3.2-21-g56268a613adfed",
			"Rev": "56268a613adfed278936377c18b1152d2c4ad5da"
		},
		{
			"ImportPath": "github.com/cloudflare/cfssl/cli/ocspdump",
			"Comment": "1.3.2-21-g56268a613adfed",
			"Rev": "56268a613adfed278936377c18b1152d2c4ad5da"
		},
		{
			"ImportPath": "github.com/cloudflare/cfssl/cli/ocsprefresh",
			"Comment": "1.3.2-21-g56268a613adfed",
			"Rev": "56268a613adfed278936377c18b1152d2c4ad5da"
		},
		{
			"ImportPath": "github.com/cloudflare/cfssl/cli/ocspserve",
			"Comment": "1.3.2-21-g56268a613adfed",
			"Rev": "56268a613adfed278936377c18b1152d2c4ad5da"
		},
		{
			"ImportPath": "github.com/cloudflare/cfssl/cli/ocspsign",
			"Comment": "1.3.2-21-g56268a613adfed",
			"Rev": "56268a613adfed278936377c18b1152d2c4ad5da"
		},
		{
			"ImportPath": "github.com/cloudflare/cfssl/cli/printdefault",
			"Comment": "1.3.2-21-g56268a613adfed",
			"Rev": "56268a613adfed278936377c18b1152d2c4ad5da"
		},
		{
			"ImportPath": "github.com/cloudflare/cfssl/cli/revoke",
			"Comment": "1.3.2-21-g56268a613adfed",
			"Rev": "56268a613adfed278936377c18b1152d2c4ad5da"
		},
		{
			"ImportPath": "github.com/cloudflare/cfssl/cli/scan",
			"Comment": "1.3.2-21-g56268a613adfed",
			"Rev": "56268a613adfed278936377c18b1152d2c4ad5da"
		},
		{
			"ImportPath": "github.com/cloudflare/cfssl/cli/selfsign",
			"Comment": "1.3.2-21-g56268a613adfed",
			"Rev": "56268a613adfed278936377c18b1152d2c4ad5da"
		},
		{
			"ImportPath": "github.com/cloudflare/cfssl/cli/serve",
			"Comment": "1.3.2-21-g56268a613adfed",
			"Rev": "56268a613adfed278936377c18b1152d2c4ad5da"
		},
		{
			"ImportPath": "github.com/cloudflare/cfssl/cli/sign",
			"Comment": "1.3.2-21-g56268a613adfed",
			"Rev": "56268a613adfed278936377c18b1152d2c4ad5da"
		},
		{
			"ImportPath": "github.com/cloudflare/cfssl/cli/version",
			"Comment": "1.3.2-21-g56268a613adfed",
			"Rev": "56268a613adfed278936377c18b1152d2c4ad5da"
		},
		{
			"ImportPath": "github.com/cloudflare/cfssl/cmd/cfssl",
			"Comment": "1.3.2-21-g56268a613adfed",
			"Rev": "56268a613adfed278936377c18b1152d2c4ad5da"
		},
		{
			"ImportPath": "github.com/cloudflare/cfssl/cmd/cfssljson",
			"Comment": "1.3.2-21-g56268a613adfed",
			"Rev": "56268a613adfed278936377c18b1152d2c4ad5da"
		},
		{
			"ImportPath": "github.com/cloudflare/cfssl/config",
			"Comment": "1.3.2-21-g56268a613adfed",
			"Rev": "56268a613adfed278936377c18b1152d2c4ad5da"
		},
		{
			"ImportPath": "github.com/cloudflare/cfssl/crl",
			"Comment": "1.3.2-21-g56268a613adfed",
			"Rev": "56268a613adfed278936377c18b1152d2c4ad5da"
		},
		{
			"ImportPath": "github.com/cloudflare/cfssl/crypto/pkcs7",
			"Comment": "1.3.2-21-g56268a613adfed",
			"Rev": "56268a613adfed278936377c18b1152d2c4ad5da"
		},
		{
			"ImportPath": "github.com/cloudflare/cfssl/csr",
			"Comment": "1.3.2-21-g56268a613adfed",
			"Rev": "56268a613adfed278936377c18b1152d2c4ad5da"
		},
		{
			"ImportPath": "github.com/cloudflare/cfssl/errors",
			"Comment": "1.3.2-21-g56268a613adfed",
			"Rev": "56268a613adfed278936377c18b1152d2c4ad5da"
		},
		{
			"ImportPath": "github.com/cloudflare/cfssl/helpers",
			"Comment": "1.3.2-21-g56268a613adfed",
			"Rev": "56268a613adfed278936377c18b1152d2c4ad5da"
		},
		{
			"ImportPath": "github.com/cloudflare/cfssl/helpers/derhelpers",
			"Comment": "1.3.2-21-g56268a613adfed",
			"Rev": "56268a613adfed278936377c18b1152d2c4ad5da"
		},
		{
			"ImportPath": "github.com/cloudflare/cfssl/info",
			"Comment": "1.3.2-21-g56268a613adfed",
			"Rev": "56268a613adfed278936377c18b1152d2c4ad5da"
		},
		{
			"ImportPath": "github.com/cloudflare/cfssl/initca",
			"Comment": "1.3.2-21-g56268a613adfed",
			"Rev": "56268a613adfed278936377c18b1152d2c4ad5da"
		},
		{
			"ImportPath": "github.com/cloudflare/cfssl/log",
			"Comment": "1.3.2-21-g56268a613adfed",
			"Rev": "56268a613adfed278936377c18b1152d2c4ad5da"
		},
		{
			"ImportPath": "github.com/cloudflare/cfssl/ocsp",
			"Comment": "1.3.2-21-g56268a613adfed",
			"Rev": "56268a613adfed278936377c18b1152d2c4ad5da"
		},
		{
			"ImportPath": "github.com/cloudflare/cfssl/ocsp/config",
			"Comment": "1.3.2-21-g56268a613adfed",
			"Rev": "56268a613adfed278936377c18b1152d2c4ad5da"
		},
		{
			"ImportPath": "github.com/cloudflare/cfssl/revoke",
			"Comment": "1.3.2-21-g56268a613adfed",
			"Rev": "56268a613adfed278936377c18b1152d2c4ad5da"
		},
		{
			"ImportPath": "github.com/cloudflare/cfssl/scan",
			"Comment": "1.3.2-21-g56268a613adfed",
			"Rev": "56268a613adfed278936377c18b1152d2c4ad5da"
		},
		{
			"ImportPath": "github.com/cloudflare/cfssl/scan/crypto/tls",
			"Comment": "1.3.2-21-g56268a613adfed",
			"Rev": "56268a613adfed278936377c18b1152d2c4ad5da"
		},
		{
			"ImportPath": "github.com/cloudflare/cfssl/selfsign",
			"Comment": "1.3.2-21-g56268a613adfed",
			"Rev": "56268a613adfed278936377c18b1152d2c4ad5da"
		},
		{
			"ImportPath": "github.com/cloudflare/cfssl/signer",
			"Comment": "1.3.2-21-g56268a613adfed",
			"Rev": "56268a613adfed278936377c18b1152d2c4ad5da"
		},
		{
			"ImportPath": "github.com/cloudflare/cfssl/signer/local",
			"Comment": "1.3.2-21-g56268a613adfed",
			"Rev": "56268a613adfed278936377c18b1152d2c4ad5da"
		},
		{
			"ImportPath": "github.com/cloudflare/cfssl/signer/remote",
			"Comment": "1.3.2-21-g56268a613adfed",
			"Rev": "56268a613adfed278936377c18b1152d2c4ad5da"
		},
		{
			"ImportPath": "github.com/cloudflare/cfssl/signer/universal",
			"Comment": "1.3.2-21-g56268a613adfed",
			"Rev": "56268a613adfed278936377c18b1152d2c4ad5da"
		},
		{
			"ImportPath": "github.com/cloudflare/cfssl/ubiquity",
			"Comment": "1.3.2-21-g56268a613adfed",
			"Rev": "56268a613adfed278936377c18b1152d2c4ad5da"
		},
		{
			"ImportPath": "github.com/clusterhq/flocker-go",
			"Rev": "2b8b7259d3139c96c4a6871031355808ab3fd3b3"
		},
		{
			"ImportPath": "github.com/codedellemc/goscaleio",
			"Rev": "20e2ce2cf8852dc78bd42b76698dcd8dcd77b7b1"
		},
		{
			"ImportPath": "github.com/codedellemc/goscaleio/types/v1",
			"Rev": "20e2ce2cf8852dc78bd42b76698dcd8dcd77b7b1"
		},
		{
			"ImportPath": "github.com/container-storage-interface/spec/lib/go/csi",
			"Comment": "v1.0.0",
			"Rev": "ed0bb0e1557548aa028307f48728767cfe8f6345"
		},
		{
			"ImportPath": "github.com/containerd/console",
			"Rev": "84eeaae905fa414d03e07bcd6c8d3f19e7cf180e"
		},
		{
			"ImportPath": "github.com/containerd/containerd/api/services/containers/v1",
			"Comment": "v1.0.2",
			"Rev": "cfd04396dc68220d1cecbe686a6cc3aa5ce3667c"
		},
		{
			"ImportPath": "github.com/containerd/containerd/api/services/tasks/v1",
			"Comment": "v1.0.2",
			"Rev": "cfd04396dc68220d1cecbe686a6cc3aa5ce3667c"
		},
		{
			"ImportPath": "github.com/containerd/containerd/api/services/version/v1",
			"Comment": "v1.0.2",
			"Rev": "cfd04396dc68220d1cecbe686a6cc3aa5ce3667c"
		},
		{
			"ImportPath": "github.com/containerd/containerd/api/types",
			"Comment": "v1.0.2",
			"Rev": "cfd04396dc68220d1cecbe686a6cc3aa5ce3667c"
		},
		{
			"ImportPath": "github.com/containerd/containerd/api/types/task",
			"Comment": "v1.0.2",
			"Rev": "cfd04396dc68220d1cecbe686a6cc3aa5ce3667c"
		},
		{
			"ImportPath": "github.com/containerd/containerd/containers",
			"Comment": "v1.0.2",
			"Rev": "cfd04396dc68220d1cecbe686a6cc3aa5ce3667c"
		},
		{
			"ImportPath": "github.com/containerd/containerd/dialer",
			"Comment": "v1.0.2",
			"Rev": "cfd04396dc68220d1cecbe686a6cc3aa5ce3667c"
		},
		{
			"ImportPath": "github.com/containerd/containerd/errdefs",
			"Comment": "v1.0.2",
			"Rev": "cfd04396dc68220d1cecbe686a6cc3aa5ce3667c"
		},
		{
			"ImportPath": "github.com/containerd/containerd/namespaces",
			"Comment": "v1.0.2",
			"Rev": "cfd04396dc68220d1cecbe686a6cc3aa5ce3667c"
		},
		{
			"ImportPath": "github.com/containernetworking/cni/libcni",
			"Comment": "v0.6.0",
			"Rev": "a7885cb6f8ab03fba07852ded351e4f5e7a112bf"
		},
		{
			"ImportPath": "github.com/containernetworking/cni/pkg/invoke",
			"Comment": "v0.6.0",
			"Rev": "a7885cb6f8ab03fba07852ded351e4f5e7a112bf"
		},
		{
			"ImportPath": "github.com/containernetworking/cni/pkg/types",
			"Comment": "v0.6.0",
			"Rev": "a7885cb6f8ab03fba07852ded351e4f5e7a112bf"
		},
		{
			"ImportPath": "github.com/containernetworking/cni/pkg/types/020",
			"Comment": "v0.6.0",
			"Rev": "a7885cb6f8ab03fba07852ded351e4f5e7a112bf"
		},
		{
			"ImportPath": "github.com/containernetworking/cni/pkg/types/current",
			"Comment": "v0.6.0",
			"Rev": "a7885cb6f8ab03fba07852ded351e4f5e7a112bf"
		},
		{
			"ImportPath": "github.com/containernetworking/cni/pkg/version",
			"Comment": "v0.6.0",
			"Rev": "a7885cb6f8ab03fba07852ded351e4f5e7a112bf"
		},
		{
			"ImportPath": "github.com/coreos/bbolt",
			"Comment": "v1.3.1-coreos.6",
			"Rev": "48ea1b39c25fc1bab3506fbc712ecbaa842c4d2d"
		},
		{
			"ImportPath": "github.com/coreos/etcd/alarm",
			"Comment": "v3.3.10",
			"Rev": "27fc7e2296f506182f58ce846e48f36b34fe6842"
		},
		{
			"ImportPath": "github.com/coreos/etcd/auth",
			"Comment": "v3.3.10",
			"Rev": "27fc7e2296f506182f58ce846e48f36b34fe6842"
		},
		{
			"ImportPath": "github.com/coreos/etcd/auth/authpb",
			"Comment": "v3.3.10",
			"Rev": "27fc7e2296f506182f58ce846e48f36b34fe6842"
		},
		{
			"ImportPath": "github.com/coreos/etcd/client",
			"Comment": "v3.3.10",
			"Rev": "27fc7e2296f506182f58ce846e48f36b34fe6842"
		},
		{
			"ImportPath": "github.com/coreos/etcd/clientv3",
			"Comment": "v3.3.10",
			"Rev": "27fc7e2296f506182f58ce846e48f36b34fe6842"
		},
		{
			"ImportPath": "github.com/coreos/etcd/clientv3/concurrency",
			"Comment": "v3.3.10",
			"Rev": "27fc7e2296f506182f58ce846e48f36b34fe6842"
		},
		{
			"ImportPath": "github.com/coreos/etcd/clientv3/namespace",
			"Comment": "v3.3.10",
			"Rev": "27fc7e2296f506182f58ce846e48f36b34fe6842"
		},
		{
			"ImportPath": "github.com/coreos/etcd/clientv3/naming",
			"Comment": "v3.3.10",
			"Rev": "27fc7e2296f506182f58ce846e48f36b34fe6842"
		},
		{
			"ImportPath": "github.com/coreos/etcd/compactor",
			"Comment": "v3.3.10",
			"Rev": "27fc7e2296f506182f58ce846e48f36b34fe6842"
		},
		{
			"ImportPath": "github.com/coreos/etcd/discovery",
			"Comment": "v3.3.10",
			"Rev": "27fc7e2296f506182f58ce846e48f36b34fe6842"
		},
		{
			"ImportPath": "github.com/coreos/etcd/embed",
			"Comment": "v3.3.10",
			"Rev": "27fc7e2296f506182f58ce846e48f36b34fe6842"
		},
		{
			"ImportPath": "github.com/coreos/etcd/error",
			"Comment": "v3.3.10",
			"Rev": "27fc7e2296f506182f58ce846e48f36b34fe6842"
		},
		{
			"ImportPath": "github.com/coreos/etcd/etcdserver",
			"Comment": "v3.3.10",
			"Rev": "27fc7e2296f506182f58ce846e48f36b34fe6842"
		},
		{
			"ImportPath": "github.com/coreos/etcd/etcdserver/api",
			"Comment": "v3.3.10",
			"Rev": "27fc7e2296f506182f58ce846e48f36b34fe6842"
		},
		{
			"ImportPath": "github.com/coreos/etcd/etcdserver/api/etcdhttp",
			"Comment": "v3.3.10",
			"Rev": "27fc7e2296f506182f58ce846e48f36b34fe6842"
		},
		{
			"ImportPath": "github.com/coreos/etcd/etcdserver/api/v2http",
			"Comment": "v3.3.10",
			"Rev": "27fc7e2296f506182f58ce846e48f36b34fe6842"
		},
		{
			"ImportPath": "github.com/coreos/etcd/etcdserver/api/v2http/httptypes",
			"Comment": "v3.3.10",
			"Rev": "27fc7e2296f506182f58ce846e48f36b34fe6842"
		},
		{
			"ImportPath": "github.com/coreos/etcd/etcdserver/api/v2v3",
			"Comment": "v3.3.10",
			"Rev": "27fc7e2296f506182f58ce846e48f36b34fe6842"
		},
		{
			"ImportPath": "github.com/coreos/etcd/etcdserver/api/v3client",
			"Comment": "v3.3.10",
			"Rev": "27fc7e2296f506182f58ce846e48f36b34fe6842"
		},
		{
			"ImportPath": "github.com/coreos/etcd/etcdserver/api/v3election",
			"Comment": "v3.3.10",
			"Rev": "27fc7e2296f506182f58ce846e48f36b34fe6842"
		},
		{
			"ImportPath": "github.com/coreos/etcd/etcdserver/api/v3election/v3electionpb",
			"Comment": "v3.3.10",
			"Rev": "27fc7e2296f506182f58ce846e48f36b34fe6842"
		},
		{
			"ImportPath": "github.com/coreos/etcd/etcdserver/api/v3election/v3electionpb/gw",
			"Comment": "v3.3.10",
			"Rev": "27fc7e2296f506182f58ce846e48f36b34fe6842"
		},
		{
			"ImportPath": "github.com/coreos/etcd/etcdserver/api/v3lock",
			"Comment": "v3.3.10",
			"Rev": "27fc7e2296f506182f58ce846e48f36b34fe6842"
		},
		{
			"ImportPath": "github.com/coreos/etcd/etcdserver/api/v3lock/v3lockpb",
			"Comment": "v3.3.10",
			"Rev": "27fc7e2296f506182f58ce846e48f36b34fe6842"
		},
		{
			"ImportPath": "github.com/coreos/etcd/etcdserver/api/v3lock/v3lockpb/gw",
			"Comment": "v3.3.10",
			"Rev": "27fc7e2296f506182f58ce846e48f36b34fe6842"
		},
		{
			"ImportPath": "github.com/coreos/etcd/etcdserver/api/v3rpc",
			"Comment": "v3.3.10",
			"Rev": "27fc7e2296f506182f58ce846e48f36b34fe6842"
		},
		{
			"ImportPath": "github.com/coreos/etcd/etcdserver/api/v3rpc/rpctypes",
			"Comment": "v3.3.10",
			"Rev": "27fc7e2296f506182f58ce846e48f36b34fe6842"
		},
		{
			"ImportPath": "github.com/coreos/etcd/etcdserver/auth",
			"Comment": "v3.3.10",
			"Rev": "27fc7e2296f506182f58ce846e48f36b34fe6842"
		},
		{
			"ImportPath": "github.com/coreos/etcd/etcdserver/etcdserverpb",
			"Comment": "v3.3.10",
			"Rev": "27fc7e2296f506182f58ce846e48f36b34fe6842"
		},
		{
			"ImportPath": "github.com/coreos/etcd/etcdserver/etcdserverpb/gw",
			"Comment": "v3.3.10",
			"Rev": "27fc7e2296f506182f58ce846e48f36b34fe6842"
		},
		{
			"ImportPath": "github.com/coreos/etcd/etcdserver/membership",
			"Comment": "v3.3.10",
			"Rev": "27fc7e2296f506182f58ce846e48f36b34fe6842"
		},
		{
			"ImportPath": "github.com/coreos/etcd/etcdserver/stats",
			"Comment": "v3.3.10",
			"Rev": "27fc7e2296f506182f58ce846e48f36b34fe6842"
		},
		{
			"ImportPath": "github.com/coreos/etcd/integration",
			"Comment": "v3.3.10",
			"Rev": "27fc7e2296f506182f58ce846e48f36b34fe6842"
		},
		{
			"ImportPath": "github.com/coreos/etcd/lease",
			"Comment": "v3.3.10",
			"Rev": "27fc7e2296f506182f58ce846e48f36b34fe6842"
		},
		{
			"ImportPath": "github.com/coreos/etcd/lease/leasehttp",
			"Comment": "v3.3.10",
			"Rev": "27fc7e2296f506182f58ce846e48f36b34fe6842"
		},
		{
			"ImportPath": "github.com/coreos/etcd/lease/leasepb",
			"Comment": "v3.3.10",
			"Rev": "27fc7e2296f506182f58ce846e48f36b34fe6842"
		},
		{
			"ImportPath": "github.com/coreos/etcd/mvcc",
			"Comment": "v3.3.10",
			"Rev": "27fc7e2296f506182f58ce846e48f36b34fe6842"
		},
		{
			"ImportPath": "github.com/coreos/etcd/mvcc/backend",
			"Comment": "v3.3.10",
			"Rev": "27fc7e2296f506182f58ce846e48f36b34fe6842"
		},
		{
			"ImportPath": "github.com/coreos/etcd/mvcc/mvccpb",
			"Comment": "v3.3.10",
			"Rev": "27fc7e2296f506182f58ce846e48f36b34fe6842"
		},
		{
			"ImportPath": "github.com/coreos/etcd/pkg/adt",
			"Comment": "v3.3.10",
			"Rev": "27fc7e2296f506182f58ce846e48f36b34fe6842"
		},
		{
			"ImportPath": "github.com/coreos/etcd/pkg/contention",
			"Comment": "v3.3.10",
			"Rev": "27fc7e2296f506182f58ce846e48f36b34fe6842"
		},
		{
			"ImportPath": "github.com/coreos/etcd/pkg/cors",
			"Comment": "v3.3.10",
			"Rev": "27fc7e2296f506182f58ce846e48f36b34fe6842"
		},
		{
			"ImportPath": "github.com/coreos/etcd/pkg/cpuutil",
			"Comment": "v3.3.10",
			"Rev": "27fc7e2296f506182f58ce846e48f36b34fe6842"
		},
		{
			"ImportPath": "github.com/coreos/etcd/pkg/crc",
			"Comment": "v3.3.10",
			"Rev": "27fc7e2296f506182f58ce846e48f36b34fe6842"
		},
		{
			"ImportPath": "github.com/coreos/etcd/pkg/debugutil",
			"Comment": "v3.3.10",
			"Rev": "27fc7e2296f506182f58ce846e48f36b34fe6842"
		},
		{
			"ImportPath": "github.com/coreos/etcd/pkg/fileutil",
			"Comment": "v3.3.10",
			"Rev": "27fc7e2296f506182f58ce846e48f36b34fe6842"
		},
		{
			"ImportPath": "github.com/coreos/etcd/pkg/httputil",
			"Comment": "v3.3.10",
			"Rev": "27fc7e2296f506182f58ce846e48f36b34fe6842"
		},
		{
			"ImportPath": "github.com/coreos/etcd/pkg/idutil",
			"Comment": "v3.3.10",
			"Rev": "27fc7e2296f506182f58ce846e48f36b34fe6842"
		},
		{
			"ImportPath": "github.com/coreos/etcd/pkg/ioutil",
			"Comment": "v3.3.10",
			"Rev": "27fc7e2296f506182f58ce846e48f36b34fe6842"
		},
		{
			"ImportPath": "github.com/coreos/etcd/pkg/logutil",
			"Comment": "v3.3.10",
			"Rev": "27fc7e2296f506182f58ce846e48f36b34fe6842"
		},
		{
			"ImportPath": "github.com/coreos/etcd/pkg/netutil",
			"Comment": "v3.3.10",
			"Rev": "27fc7e2296f506182f58ce846e48f36b34fe6842"
		},
		{
			"ImportPath": "github.com/coreos/etcd/pkg/pathutil",
			"Comment": "v3.3.10",
			"Rev": "27fc7e2296f506182f58ce846e48f36b34fe6842"
		},
		{
			"ImportPath": "github.com/coreos/etcd/pkg/pbutil",
			"Comment": "v3.3.10",
			"Rev": "27fc7e2296f506182f58ce846e48f36b34fe6842"
		},
		{
			"ImportPath": "github.com/coreos/etcd/pkg/runtime",
			"Comment": "v3.3.10",
			"Rev": "27fc7e2296f506182f58ce846e48f36b34fe6842"
		},
		{
			"ImportPath": "github.com/coreos/etcd/pkg/schedule",
			"Comment": "v3.3.10",
			"Rev": "27fc7e2296f506182f58ce846e48f36b34fe6842"
		},
		{
			"ImportPath": "github.com/coreos/etcd/pkg/srv",
			"Comment": "v3.3.10",
			"Rev": "27fc7e2296f506182f58ce846e48f36b34fe6842"
		},
		{
			"ImportPath": "github.com/coreos/etcd/pkg/testutil",
			"Comment": "v3.3.10",
			"Rev": "27fc7e2296f506182f58ce846e48f36b34fe6842"
		},
		{
			"ImportPath": "github.com/coreos/etcd/pkg/tlsutil",
			"Comment": "v3.3.10",
			"Rev": "27fc7e2296f506182f58ce846e48f36b34fe6842"
		},
		{
			"ImportPath": "github.com/coreos/etcd/pkg/transport",
			"Comment": "v3.3.10",
			"Rev": "27fc7e2296f506182f58ce846e48f36b34fe6842"
		},
		{
			"ImportPath": "github.com/coreos/etcd/pkg/types",
			"Comment": "v3.3.10",
			"Rev": "27fc7e2296f506182f58ce846e48f36b34fe6842"
		},
		{
			"ImportPath": "github.com/coreos/etcd/pkg/wait",
			"Comment": "v3.3.10",
			"Rev": "27fc7e2296f506182f58ce846e48f36b34fe6842"
		},
		{
			"ImportPath": "github.com/coreos/etcd/proxy/grpcproxy",
			"Comment": "v3.3.10",
			"Rev": "27fc7e2296f506182f58ce846e48f36b34fe6842"
		},
		{
			"ImportPath": "github.com/coreos/etcd/proxy/grpcproxy/adapter",
			"Comment": "v3.3.10",
			"Rev": "27fc7e2296f506182f58ce846e48f36b34fe6842"
		},
		{
			"ImportPath": "github.com/coreos/etcd/proxy/grpcproxy/cache",
			"Comment": "v3.3.10",
			"Rev": "27fc7e2296f506182f58ce846e48f36b34fe6842"
		},
		{
			"ImportPath": "github.com/coreos/etcd/raft",
			"Comment": "v3.3.10",
			"Rev": "27fc7e2296f506182f58ce846e48f36b34fe6842"
		},
		{
			"ImportPath": "github.com/coreos/etcd/raft/raftpb",
			"Comment": "v3.3.10",
			"Rev": "27fc7e2296f506182f58ce846e48f36b34fe6842"
		},
		{
			"ImportPath": "github.com/coreos/etcd/rafthttp",
			"Comment": "v3.3.10",
			"Rev": "27fc7e2296f506182f58ce846e48f36b34fe6842"
		},
		{
			"ImportPath": "github.com/coreos/etcd/snap",
			"Comment": "v3.3.10",
			"Rev": "27fc7e2296f506182f58ce846e48f36b34fe6842"
		},
		{
			"ImportPath": "github.com/coreos/etcd/snap/snappb",
			"Comment": "v3.3.10",
			"Rev": "27fc7e2296f506182f58ce846e48f36b34fe6842"
		},
		{
			"ImportPath": "github.com/coreos/etcd/store",
			"Comment": "v3.3.10",
			"Rev": "27fc7e2296f506182f58ce846e48f36b34fe6842"
		},
		{
			"ImportPath": "github.com/coreos/etcd/version",
			"Comment": "v3.3.10",
			"Rev": "27fc7e2296f506182f58ce846e48f36b34fe6842"
		},
		{
			"ImportPath": "github.com/coreos/etcd/wal",
			"Comment": "v3.3.10",
			"Rev": "27fc7e2296f506182f58ce846e48f36b34fe6842"
		},
		{
			"ImportPath": "github.com/coreos/etcd/wal/walpb",
			"Comment": "v3.3.10",
			"Rev": "27fc7e2296f506182f58ce846e48f36b34fe6842"
		},
		{
			"ImportPath": "github.com/coreos/go-oidc",
			"Rev": "065b426bd41667456c1a924468f507673629c46b"
		},
		{
			"ImportPath": "github.com/coreos/go-semver/semver",
			"Comment": "v0.2.0-9-ge214231b295a8e",
			"Rev": "e214231b295a8ea9479f11b70b35d5acf3556d9b"
		},
		{
			"ImportPath": "github.com/coreos/go-systemd/daemon",
			"Comment": "v17",
			"Rev": "39ca1b05acc7ad1220e09f133283b8859a8b71ab"
		},
		{
			"ImportPath": "github.com/coreos/go-systemd/dbus",
			"Comment": "v17",
			"Rev": "39ca1b05acc7ad1220e09f133283b8859a8b71ab"
		},
		{
			"ImportPath": "github.com/coreos/go-systemd/journal",
			"Comment": "v17",
			"Rev": "39ca1b05acc7ad1220e09f133283b8859a8b71ab"
		},
		{
			"ImportPath": "github.com/coreos/go-systemd/util",
			"Comment": "v17",
			"Rev": "39ca1b05acc7ad1220e09f133283b8859a8b71ab"
		},
		{
			"ImportPath": "github.com/coreos/pkg/capnslog",
			"Comment": "v4",
			"Rev": "97fdf19511ea361ae1c100dd393cc47f8dcfa1e1"
		},
		{
			"ImportPath": "github.com/coreos/pkg/dlopen",
			"Comment": "v4",
			"Rev": "97fdf19511ea361ae1c100dd393cc47f8dcfa1e1"
		},
		{
			"ImportPath": "github.com/coreos/rkt/api/v1alpha",
			"Comment": "v1.25.0",
			"Rev": "ec37f3cb649bfb72408906e7cbf330e4aeda1075"
		},
		{
			"ImportPath": "github.com/cpuguy83/go-md2man/md2man",
			"Comment": "v1.0.4",
			"Rev": "71acacd42f85e5e82f70a55327789582a5200a90"
		},
		{
			"ImportPath": "github.com/cyphar/filepath-securejoin",
			"Comment": "v0.2.1-1-gae69057f2299fb",
			"Rev": "ae69057f2299fb9e5ba2df738607e6a505b74ab6"
		},
		{
			"ImportPath": "github.com/d2g/dhcp4",
			"Rev": "a1d1b6c41b1ce8a71a5121a9cee31809c4707d9c"
		},
		{
			"ImportPath": "github.com/d2g/dhcp4client",
			"Rev": "6e570ed0a266b730a860ba1068090f683b2c213a"
		},
		{
			"ImportPath": "github.com/daaku/go.zipexe",
			"Rev": "a5fe2436ffcb3236e175e5149162b41cd28bd27d"
		},
		{
			"ImportPath": "github.com/davecgh/go-spew/spew",
			"Comment": "v1.1.0-1-g782f4967f2dc45",
			"Rev": "782f4967f2dc4564575ca782fe2d04090b5faca8"
		},
		{
			"ImportPath": "github.com/daviddengcn/go-colortext",
			"Rev": "511bcaf42ccd42c38aba7427b6673277bf19e2a1"
		},
		{
			"ImportPath": "github.com/dgrijalva/jwt-go",
			"Comment": "v3.0.0-4-g01aeca54ebda6e",
			"Rev": "01aeca54ebda6e0fbfafd0a524d234159c05ec20"
		},
		{
			"ImportPath": "github.com/docker/distribution/digestset",
			"Comment": "v2.6.0-rc.1-209-gedc3ab29cdff86",
			"Rev": "edc3ab29cdff8694dd6feb85cfeb4b5f1b38ed9c"
		},
		{
			"ImportPath": "github.com/docker/distribution/reference",
			"Comment": "v2.6.0-rc.1-209-gedc3ab29cdff86",
			"Rev": "edc3ab29cdff8694dd6feb85cfeb4b5f1b38ed9c"
		},
		{
			"ImportPath": "github.com/docker/docker/api",
			"Comment": "docs-v1.12.0-rc4-2016-07-15-9510-ga9fbbdc8dd8794",
			"Rev": "a9fbbdc8dd8794b20af358382ab780559bca589d"
		},
		{
			"ImportPath": "github.com/docker/docker/api/types",
			"Comment": "docs-v1.12.0-rc4-2016-07-15-9510-ga9fbbdc8dd8794",
			"Rev": "a9fbbdc8dd8794b20af358382ab780559bca589d"
		},
		{
			"ImportPath": "github.com/docker/docker/api/types/blkiodev",
			"Comment": "docs-v1.12.0-rc4-2016-07-15-9510-ga9fbbdc8dd8794",
			"Rev": "a9fbbdc8dd8794b20af358382ab780559bca589d"
		},
		{
			"ImportPath": "github.com/docker/docker/api/types/container",
			"Comment": "docs-v1.12.0-rc4-2016-07-15-9510-ga9fbbdc8dd8794",
			"Rev": "a9fbbdc8dd8794b20af358382ab780559bca589d"
		},
		{
			"ImportPath": "github.com/docker/docker/api/types/events",
			"Comment": "docs-v1.12.0-rc4-2016-07-15-9510-ga9fbbdc8dd8794",
			"Rev": "a9fbbdc8dd8794b20af358382ab780559bca589d"
		},
		{
			"ImportPath": "github.com/docker/docker/api/types/filters",
			"Comment": "docs-v1.12.0-rc4-2016-07-15-9510-ga9fbbdc8dd8794",
			"Rev": "a9fbbdc8dd8794b20af358382ab780559bca589d"
		},
		{
			"ImportPath": "github.com/docker/docker/api/types/image",
			"Comment": "docs-v1.12.0-rc4-2016-07-15-9510-ga9fbbdc8dd8794",
			"Rev": "a9fbbdc8dd8794b20af358382ab780559bca589d"
		},
		{
			"ImportPath": "github.com/docker/docker/api/types/mount",
			"Comment": "docs-v1.12.0-rc4-2016-07-15-9510-ga9fbbdc8dd8794",
			"Rev": "a9fbbdc8dd8794b20af358382ab780559bca589d"
		},
		{
			"ImportPath": "github.com/docker/docker/api/types/network",
			"Comment": "docs-v1.12.0-rc4-2016-07-15-9510-ga9fbbdc8dd8794",
			"Rev": "a9fbbdc8dd8794b20af358382ab780559bca589d"
		},
		{
			"ImportPath": "github.com/docker/docker/api/types/registry",
			"Comment": "docs-v1.12.0-rc4-2016-07-15-9510-ga9fbbdc8dd8794",
			"Rev": "a9fbbdc8dd8794b20af358382ab780559bca589d"
		},
		{
			"ImportPath": "github.com/docker/docker/api/types/strslice",
			"Comment": "docs-v1.12.0-rc4-2016-07-15-9510-ga9fbbdc8dd8794",
			"Rev": "a9fbbdc8dd8794b20af358382ab780559bca589d"
		},
		{
			"ImportPath": "github.com/docker/docker/api/types/swarm",
			"Comment": "docs-v1.12.0-rc4-2016-07-15-9510-ga9fbbdc8dd8794",
			"Rev": "a9fbbdc8dd8794b20af358382ab780559bca589d"
		},
		{
			"ImportPath": "github.com/docker/docker/api/types/swarm/runtime",
			"Comment": "docs-v1.12.0-rc4-2016-07-15-9510-ga9fbbdc8dd8794",
			"Rev": "a9fbbdc8dd8794b20af358382ab780559bca589d"
		},
		{
			"ImportPath": "github.com/docker/docker/api/types/time",
			"Comment": "docs-v1.12.0-rc4-2016-07-15-9510-ga9fbbdc8dd8794",
			"Rev": "a9fbbdc8dd8794b20af358382ab780559bca589d"
		},
		{
			"ImportPath": "github.com/docker/docker/api/types/versions",
			"Comment": "docs-v1.12.0-rc4-2016-07-15-9510-ga9fbbdc8dd8794",
			"Rev": "a9fbbdc8dd8794b20af358382ab780559bca589d"
		},
		{
			"ImportPath": "github.com/docker/docker/api/types/volume",
			"Comment": "docs-v1.12.0-rc4-2016-07-15-9510-ga9fbbdc8dd8794",
			"Rev": "a9fbbdc8dd8794b20af358382ab780559bca589d"
		},
		{
			"ImportPath": "github.com/docker/docker/client",
			"Comment": "docs-v1.12.0-rc4-2016-07-15-9510-ga9fbbdc8dd8794",
			"Rev": "a9fbbdc8dd8794b20af358382ab780559bca589d"
		},
		{
			"ImportPath": "github.com/docker/docker/daemon/logger/jsonfilelog/jsonlog",
			"Comment": "docs-v1.12.0-rc4-2016-07-15-9510-ga9fbbdc8dd8794",
			"Rev": "a9fbbdc8dd8794b20af358382ab780559bca589d"
		},
		{
			"ImportPath": "github.com/docker/docker/pkg/jsonmessage",
			"Comment": "docs-v1.12.0-rc4-2016-07-15-9510-ga9fbbdc8dd8794",
			"Rev": "a9fbbdc8dd8794b20af358382ab780559bca589d"
		},
		{
			"ImportPath": "github.com/docker/docker/pkg/mount",
			"Comment": "docs-v1.12.0-rc4-2016-07-15-9510-ga9fbbdc8dd8794",
			"Rev": "a9fbbdc8dd8794b20af358382ab780559bca589d"
		},
		{
			"ImportPath": "github.com/docker/docker/pkg/parsers",
			"Comment": "docs-v1.12.0-rc4-2016-07-15-9510-ga9fbbdc8dd8794",
			"Rev": "a9fbbdc8dd8794b20af358382ab780559bca589d"
		},
		{
			"ImportPath": "github.com/docker/docker/pkg/parsers/operatingsystem",
			"Comment": "docs-v1.12.0-rc4-2016-07-15-9510-ga9fbbdc8dd8794",
			"Rev": "a9fbbdc8dd8794b20af358382ab780559bca589d"
		},
		{
			"ImportPath": "github.com/docker/docker/pkg/stdcopy",
			"Comment": "docs-v1.12.0-rc4-2016-07-15-9510-ga9fbbdc8dd8794",
			"Rev": "a9fbbdc8dd8794b20af358382ab780559bca589d"
		},
		{
			"ImportPath": "github.com/docker/docker/pkg/sysinfo",
			"Comment": "docs-v1.12.0-rc4-2016-07-15-9510-ga9fbbdc8dd8794",
			"Rev": "a9fbbdc8dd8794b20af358382ab780559bca589d"
		},
		{
			"ImportPath": "github.com/docker/docker/pkg/term",
			"Comment": "docs-v1.12.0-rc4-2016-07-15-9510-ga9fbbdc8dd8794",
			"Rev": "a9fbbdc8dd8794b20af358382ab780559bca589d"
		},
		{
			"ImportPath": "github.com/docker/docker/pkg/term/windows",
			"Comment": "docs-v1.12.0-rc4-2016-07-15-9510-ga9fbbdc8dd8794",
			"Rev": "a9fbbdc8dd8794b20af358382ab780559bca589d"
		},
		{
			"ImportPath": "github.com/docker/go-connections/nat",
			"Comment": "v0.3.0",
			"Rev": "3ede32e2033de7505e6500d6c868c2b9ed9f169d"
		},
		{
			"ImportPath": "github.com/docker/go-connections/sockets",
			"Comment": "v0.3.0",
			"Rev": "3ede32e2033de7505e6500d6c868c2b9ed9f169d"
		},
		{
			"ImportPath": "github.com/docker/go-connections/tlsconfig",
			"Comment": "v0.3.0",
			"Rev": "3ede32e2033de7505e6500d6c868c2b9ed9f169d"
		},
		{
			"ImportPath": "github.com/docker/go-units",
			"Comment": "v0.3.1-11-g9e638d38cf6977",
			"Rev": "9e638d38cf6977a37a8ea0078f3ee75a7cdb2dd1"
		},
		{
			"ImportPath": "github.com/docker/libnetwork/ipvs",
			"Comment": "v0.8.0-dev.2-1265-ga9cd636e378982",
			"Rev": "a9cd636e37898226332c439363e2ed0ea185ae92"
		},
		{
			"ImportPath": "github.com/docker/spdystream",
			"Rev": "449fdfce4d962303d702fec724ef0ad181c92528"
		},
		{
			"ImportPath": "github.com/docker/spdystream/spdy",
			"Rev": "449fdfce4d962303d702fec724ef0ad181c92528"
		},
		{
			"ImportPath": "github.com/elazarl/goproxy",
			"Comment": "v1.0-104-gc4fc26588b6ef8",
			"Rev": "c4fc26588b6ef8af07a191fcb6476387bdd46711"
		},
		{
			"ImportPath": "github.com/emicklei/go-restful",
			"Comment": "2.2.0-4-gff4f55a206334e",
			"Rev": "ff4f55a206334ef123e4f79bbf348980da81ca46"
		},
		{
			"ImportPath": "github.com/emicklei/go-restful/log",
			"Comment": "2.2.0-4-gff4f55a206334e",
			"Rev": "ff4f55a206334ef123e4f79bbf348980da81ca46"
		},
		{
			"ImportPath": "github.com/euank/go-kmsg-parser/kmsgparser",
			"Comment": "v2.0.0",
			"Rev": "5ba4d492e455a77d25dcf0d2c4acc9f2afebef4e"
		},
		{
			"ImportPath": "github.com/evanphx/json-patch",
			"Comment": "v4.0.0-3-g36442dbdb58521",
			"Rev": "36442dbdb585210f8d5a1b45e67aa323c197d5c4"
		},
		{
			"ImportPath": "github.com/exponent-io/jsonpath",
			"Rev": "d6023ce2651d8eafb5c75bb0c7167536102ec9f5"
		},
		{
			"ImportPath": "github.com/fatih/camelcase",
			"Rev": "f6a740d52f961c60348ebb109adde9f4635d7540"
		},
		{
			"ImportPath": "github.com/fsnotify/fsnotify",
			"Comment": "v1.3.1-1-gf12c6236fe7b5c",
			"Rev": "f12c6236fe7b5cf6bcf30e5935d08cb079d78334"
		},
		{
			"ImportPath": "github.com/ghodss/yaml",
			"Comment": "v1.0.0-4-gc7ce16629ff4cd",
			"Rev": "c7ce16629ff4cd059ed96ed06419dd3856fd3577"
		},
		{
			"ImportPath": "github.com/globalsign/mgo/bson",
			"Comment": "r2018.06.15-9-geeefdecb41b842",
			"Rev": "eeefdecb41b842af6dc652aaea4026e8403e62df"
		},
		{
			"ImportPath": "github.com/globalsign/mgo/internal/json",
			"Comment": "r2018.06.15-9-geeefdecb41b842",
			"Rev": "eeefdecb41b842af6dc652aaea4026e8403e62df"
		},
		{
			"ImportPath": "github.com/go-ini/ini",
			"Comment": "v1.25.4",
			"Rev": "300e940a926eb277d3901b20bdfcc54928ad3642"
		},
		{
			"ImportPath": "github.com/go-openapi/analysis",
			"Comment": "v0.17.2",
			"Rev": "c701774f4e604d952e4e8c56dee260be696e33c3"
		},
		{
			"ImportPath": "github.com/go-openapi/analysis/internal",
			"Comment": "v0.17.2",
			"Rev": "c701774f4e604d952e4e8c56dee260be696e33c3"
		},
		{
			"ImportPath": "github.com/go-openapi/errors",
			"Comment": "v0.17.2",
			"Rev": "d9664f9fab8994271e573ed69cf2adfc09b7a800"
		},
		{
			"ImportPath": "github.com/go-openapi/jsonpointer",
			"Comment": "v0.18.0",
			"Rev": "ef5f0afec364d3b9396b7b77b43dbe26bf1f8004"
		},
		{
			"ImportPath": "github.com/go-openapi/jsonreference",
			"Comment": "v0.18.0",
			"Rev": "8483a886a90412cd6858df4ea3483dce9c8e35a3"
		},
		{
			"ImportPath": "github.com/go-openapi/loads",
			"Comment": "v0.17.2",
			"Rev": "150d36912387ec2f607be674c5be309ddccc0eed"
		},
		{
			"ImportPath": "github.com/go-openapi/runtime",
			"Comment": "v0.17.2",
			"Rev": "231d7876b7019dbcbfc97a7ba764379497b67c1d"
		},
		{
			"ImportPath": "github.com/go-openapi/spec",
			"Comment": "v0.17.2",
			"Rev": "5bae59e25b21498baea7f9d46e9c147ec106a42e"
		},
		{
			"ImportPath": "github.com/go-openapi/strfmt",
			"Comment": "v0.17.0",
			"Rev": "35fe47352985e13cc75f13120d70d26fd764ed51"
		},
		{
			"ImportPath": "github.com/go-openapi/swag",
			"Comment": "v0.17.2",
			"Rev": "5899d5c5e619fda5fa86e14795a835f473ca284c"
		},
		{
			"ImportPath": "github.com/go-openapi/validate",
			"Comment": "v0.18.0",
			"Rev": "d2eab7d93009e9215fc85b2faa2c2f2a98c2af48"
		},
		{
			"ImportPath": "github.com/go-ozzo/ozzo-validation",
			"Comment": "v3.5.0",
			"Rev": "106681dbb37bfa3e7683c4c8129cb7f5925ea3e9"
		},
		{
			"ImportPath": "github.com/go-ozzo/ozzo-validation/is",
			"Comment": "v3.5.0",
			"Rev": "106681dbb37bfa3e7683c4c8129cb7f5925ea3e9"
		},
		{
			"ImportPath": "github.com/go-sql-driver/mysql",
			"Comment": "v1.3.0",
			"Rev": "a0583e0143b1624142adab07e0e97fe106d99561"
		},
		{
			"ImportPath": "github.com/godbus/dbus",
			"Comment": "v3",
			"Rev": "c7fdd8b5cd55e87b4e1f4e372cdb1db61dd6c66f"
		},
		{
			"ImportPath": "github.com/gogo/protobuf/gogoproto",
			"Comment": "v0.5",
			"Rev": "342cbe0a04158f6dcb03ca0079991a51a4248c02"
		},
		{
			"ImportPath": "github.com/gogo/protobuf/plugin/compare",
			"Comment": "v0.5",
			"Rev": "342cbe0a04158f6dcb03ca0079991a51a4248c02"
		},
		{
			"ImportPath": "github.com/gogo/protobuf/plugin/defaultcheck",
			"Comment": "v0.5",
			"Rev": "342cbe0a04158f6dcb03ca0079991a51a4248c02"
		},
		{
			"ImportPath": "github.com/gogo/protobuf/plugin/description",
			"Comment": "v0.5",
			"Rev": "342cbe0a04158f6dcb03ca0079991a51a4248c02"
		},
		{
			"ImportPath": "github.com/gogo/protobuf/plugin/embedcheck",
			"Comment": "v0.5",
			"Rev": "342cbe0a04158f6dcb03ca0079991a51a4248c02"
		},
		{
			"ImportPath": "github.com/gogo/protobuf/plugin/enumstringer",
			"Comment": "v0.5",
			"Rev": "342cbe0a04158f6dcb03ca0079991a51a4248c02"
		},
		{
			"ImportPath": "github.com/gogo/protobuf/plugin/equal",
			"Comment": "v0.5",
			"Rev": "342cbe0a04158f6dcb03ca0079991a51a4248c02"
		},
		{
			"ImportPath": "github.com/gogo/protobuf/plugin/face",
			"Comment": "v0.5",
			"Rev": "342cbe0a04158f6dcb03ca0079991a51a4248c02"
		},
		{
			"ImportPath": "github.com/gogo/protobuf/plugin/gostring",
			"Comment": "v0.5",
			"Rev": "342cbe0a04158f6dcb03ca0079991a51a4248c02"
		},
		{
			"ImportPath": "github.com/gogo/protobuf/plugin/marshalto",
			"Comment": "v0.5",
			"Rev": "342cbe0a04158f6dcb03ca0079991a51a4248c02"
		},
		{
			"ImportPath": "github.com/gogo/protobuf/plugin/oneofcheck",
			"Comment": "v0.5",
			"Rev": "342cbe0a04158f6dcb03ca0079991a51a4248c02"
		},
		{
			"ImportPath": "github.com/gogo/protobuf/plugin/populate",
			"Comment": "v0.5",
			"Rev": "342cbe0a04158f6dcb03ca0079991a51a4248c02"
		},
		{
			"ImportPath": "github.com/gogo/protobuf/plugin/size",
			"Comment": "v0.5",
			"Rev": "342cbe0a04158f6dcb03ca0079991a51a4248c02"
		},
		{
			"ImportPath": "github.com/gogo/protobuf/plugin/stringer",
			"Comment": "v0.5",
			"Rev": "342cbe0a04158f6dcb03ca0079991a51a4248c02"
		},
		{
			"ImportPath": "github.com/gogo/protobuf/plugin/testgen",
			"Comment": "v0.5",
			"Rev": "342cbe0a04158f6dcb03ca0079991a51a4248c02"
		},
		{
			"ImportPath": "github.com/gogo/protobuf/plugin/union",
			"Comment": "v0.5",
			"Rev": "342cbe0a04158f6dcb03ca0079991a51a4248c02"
		},
		{
			"ImportPath": "github.com/gogo/protobuf/plugin/unmarshal",
			"Comment": "v0.5",
			"Rev": "342cbe0a04158f6dcb03ca0079991a51a4248c02"
		},
		{
			"ImportPath": "github.com/gogo/protobuf/proto",
			"Comment": "v0.5",
			"Rev": "342cbe0a04158f6dcb03ca0079991a51a4248c02"
		},
		{
			"ImportPath": "github.com/gogo/protobuf/protoc-gen-gogo/descriptor",
			"Comment": "v0.5",
			"Rev": "342cbe0a04158f6dcb03ca0079991a51a4248c02"
		},
		{
			"ImportPath": "github.com/gogo/protobuf/protoc-gen-gogo/generator",
			"Comment": "v0.5",
			"Rev": "342cbe0a04158f6dcb03ca0079991a51a4248c02"
		},
		{
			"ImportPath": "github.com/gogo/protobuf/protoc-gen-gogo/grpc",
			"Comment": "v0.5",
			"Rev": "342cbe0a04158f6dcb03ca0079991a51a4248c02"
		},
		{
			"ImportPath": "github.com/gogo/protobuf/protoc-gen-gogo/plugin",
			"Comment": "v0.5",
			"Rev": "342cbe0a04158f6dcb03ca0079991a51a4248c02"
		},
		{
			"ImportPath": "github.com/gogo/protobuf/sortkeys",
			"Comment": "v0.5",
			"Rev": "342cbe0a04158f6dcb03ca0079991a51a4248c02"
		},
		{
			"ImportPath": "github.com/gogo/protobuf/types",
			"Comment": "v0.5",
			"Rev": "342cbe0a04158f6dcb03ca0079991a51a4248c02"
		},
		{
			"ImportPath": "github.com/gogo/protobuf/vanity",
			"Comment": "v0.5",
			"Rev": "342cbe0a04158f6dcb03ca0079991a51a4248c02"
		},
		{
			"ImportPath": "github.com/gogo/protobuf/vanity/command",
			"Comment": "v0.5",
			"Rev": "342cbe0a04158f6dcb03ca0079991a51a4248c02"
		},
		{
			"ImportPath": "github.com/golang/groupcache/lru",
			"Rev": "02826c3e79038b59d737d3b1c0a1d937f71a4433"
		},
		{
			"ImportPath": "github.com/golang/mock/gomock",
			"Rev": "bd3c8e81be01eef76d4b503f5e687d2d1354d2d9"
		},
		{
			"ImportPath": "github.com/golang/protobuf/jsonpb",
			"Comment": "v1.1.0",
			"Rev": "b4deda0973fb4c70b50d226b1af49f3da59f5265"
		},
		{
			"ImportPath": "github.com/golang/protobuf/proto",
			"Comment": "v1.1.0",
			"Rev": "b4deda0973fb4c70b50d226b1af49f3da59f5265"
		},
		{
			"ImportPath": "github.com/golang/protobuf/protoc-gen-go/descriptor",
			"Comment": "v1.1.0",
			"Rev": "b4deda0973fb4c70b50d226b1af49f3da59f5265"
		},
		{
			"ImportPath": "github.com/golang/protobuf/ptypes",
			"Comment": "v1.1.0",
			"Rev": "b4deda0973fb4c70b50d226b1af49f3da59f5265"
		},
		{
			"ImportPath": "github.com/golang/protobuf/ptypes/any",
			"Comment": "v1.1.0",
			"Rev": "b4deda0973fb4c70b50d226b1af49f3da59f5265"
		},
		{
			"ImportPath": "github.com/golang/protobuf/ptypes/duration",
			"Comment": "v1.1.0",
			"Rev": "b4deda0973fb4c70b50d226b1af49f3da59f5265"
		},
		{
			"ImportPath": "github.com/golang/protobuf/ptypes/struct",
			"Comment": "v1.1.0",
			"Rev": "b4deda0973fb4c70b50d226b1af49f3da59f5265"
		},
		{
			"ImportPath": "github.com/golang/protobuf/ptypes/timestamp",
			"Comment": "v1.1.0",
			"Rev": "b4deda0973fb4c70b50d226b1af49f3da59f5265"
		},
		{
			"ImportPath": "github.com/golang/protobuf/ptypes/wrappers",
			"Comment": "v1.1.0",
			"Rev": "b4deda0973fb4c70b50d226b1af49f3da59f5265"
		},
		{
			"ImportPath": "github.com/google/btree",
			"Rev": "7d79101e329e5a3adf994758c578dab82b90c017"
		},
		{
			"ImportPath": "github.com/google/cadvisor/accelerators",
			"Comment": "v0.32.0",
			"Rev": "8949c822ea91fa6b4996614a5ad6ade840be24ee"
		},
		{
			"ImportPath": "github.com/google/cadvisor/cache/memory",
			"Comment": "v0.32.0",
			"Rev": "8949c822ea91fa6b4996614a5ad6ade840be24ee"
		},
		{
			"ImportPath": "github.com/google/cadvisor/client/v2",
			"Comment": "v0.32.0",
			"Rev": "8949c822ea91fa6b4996614a5ad6ade840be24ee"
		},
		{
			"ImportPath": "github.com/google/cadvisor/collector",
			"Comment": "v0.32.0",
			"Rev": "8949c822ea91fa6b4996614a5ad6ade840be24ee"
		},
		{
			"ImportPath": "github.com/google/cadvisor/container",
			"Comment": "v0.32.0",
			"Rev": "8949c822ea91fa6b4996614a5ad6ade840be24ee"
		},
		{
			"ImportPath": "github.com/google/cadvisor/container/common",
			"Comment": "v0.32.0",
			"Rev": "8949c822ea91fa6b4996614a5ad6ade840be24ee"
		},
		{
			"ImportPath": "github.com/google/cadvisor/container/containerd",
			"Comment": "v0.32.0",
			"Rev": "8949c822ea91fa6b4996614a5ad6ade840be24ee"
		},
		{
			"ImportPath": "github.com/google/cadvisor/container/crio",
			"Comment": "v0.32.0",
			"Rev": "8949c822ea91fa6b4996614a5ad6ade840be24ee"
		},
		{
			"ImportPath": "github.com/google/cadvisor/container/docker",
			"Comment": "v0.32.0",
			"Rev": "8949c822ea91fa6b4996614a5ad6ade840be24ee"
		},
		{
			"ImportPath": "github.com/google/cadvisor/container/libcontainer",
			"Comment": "v0.32.0",
			"Rev": "8949c822ea91fa6b4996614a5ad6ade840be24ee"
		},
		{
			"ImportPath": "github.com/google/cadvisor/container/mesos",
			"Comment": "v0.32.0",
			"Rev": "8949c822ea91fa6b4996614a5ad6ade840be24ee"
		},
		{
			"ImportPath": "github.com/google/cadvisor/container/raw",
			"Comment": "v0.32.0",
			"Rev": "8949c822ea91fa6b4996614a5ad6ade840be24ee"
		},
		{
			"ImportPath": "github.com/google/cadvisor/container/rkt",
			"Comment": "v0.32.0",
			"Rev": "8949c822ea91fa6b4996614a5ad6ade840be24ee"
		},
		{
			"ImportPath": "github.com/google/cadvisor/container/systemd",
			"Comment": "v0.32.0",
			"Rev": "8949c822ea91fa6b4996614a5ad6ade840be24ee"
		},
		{
			"ImportPath": "github.com/google/cadvisor/devicemapper",
			"Comment": "v0.32.0",
			"Rev": "8949c822ea91fa6b4996614a5ad6ade840be24ee"
		},
		{
			"ImportPath": "github.com/google/cadvisor/events",
			"Comment": "v0.32.0",
			"Rev": "8949c822ea91fa6b4996614a5ad6ade840be24ee"
		},
		{
			"ImportPath": "github.com/google/cadvisor/fs",
			"Comment": "v0.32.0",
			"Rev": "8949c822ea91fa6b4996614a5ad6ade840be24ee"
		},
		{
			"ImportPath": "github.com/google/cadvisor/info/v1",
			"Comment": "v0.32.0",
			"Rev": "8949c822ea91fa6b4996614a5ad6ade840be24ee"
		},
		{
			"ImportPath": "github.com/google/cadvisor/info/v2",
			"Comment": "v0.32.0",
			"Rev": "8949c822ea91fa6b4996614a5ad6ade840be24ee"
		},
		{
			"ImportPath": "github.com/google/cadvisor/machine",
			"Comment": "v0.32.0",
			"Rev": "8949c822ea91fa6b4996614a5ad6ade840be24ee"
		},
		{
			"ImportPath": "github.com/google/cadvisor/manager",
			"Comment": "v0.32.0",
			"Rev": "8949c822ea91fa6b4996614a5ad6ade840be24ee"
		},
		{
			"ImportPath": "github.com/google/cadvisor/manager/watcher",
			"Comment": "v0.32.0",
			"Rev": "8949c822ea91fa6b4996614a5ad6ade840be24ee"
		},
		{
			"ImportPath": "github.com/google/cadvisor/manager/watcher/raw",
			"Comment": "v0.32.0",
			"Rev": "8949c822ea91fa6b4996614a5ad6ade840be24ee"
		},
		{
			"ImportPath": "github.com/google/cadvisor/manager/watcher/rkt",
			"Comment": "v0.32.0",
			"Rev": "8949c822ea91fa6b4996614a5ad6ade840be24ee"
		},
		{
			"ImportPath": "github.com/google/cadvisor/metrics",
			"Comment": "v0.32.0",
			"Rev": "8949c822ea91fa6b4996614a5ad6ade840be24ee"
		},
		{
			"ImportPath": "github.com/google/cadvisor/storage",
			"Comment": "v0.32.0",
			"Rev": "8949c822ea91fa6b4996614a5ad6ade840be24ee"
		},
		{
			"ImportPath": "github.com/google/cadvisor/summary",
			"Comment": "v0.32.0",
			"Rev": "8949c822ea91fa6b4996614a5ad6ade840be24ee"
		},
		{
			"ImportPath": "github.com/google/cadvisor/utils",
			"Comment": "v0.32.0",
			"Rev": "8949c822ea91fa6b4996614a5ad6ade840be24ee"
		},
		{
			"ImportPath": "github.com/google/cadvisor/utils/cloudinfo",
			"Comment": "v0.32.0",
			"Rev": "8949c822ea91fa6b4996614a5ad6ade840be24ee"
		},
		{
			"ImportPath": "github.com/google/cadvisor/utils/cpuload",
			"Comment": "v0.32.0",
			"Rev": "8949c822ea91fa6b4996614a5ad6ade840be24ee"
		},
		{
			"ImportPath": "github.com/google/cadvisor/utils/cpuload/netlink",
			"Comment": "v0.32.0",
			"Rev": "8949c822ea91fa6b4996614a5ad6ade840be24ee"
		},
		{
			"ImportPath": "github.com/google/cadvisor/utils/docker",
			"Comment": "v0.32.0",
			"Rev": "8949c822ea91fa6b4996614a5ad6ade840be24ee"
		},
		{
			"ImportPath": "github.com/google/cadvisor/utils/oomparser",
			"Comment": "v0.32.0",
			"Rev": "8949c822ea91fa6b4996614a5ad6ade840be24ee"
		},
		{
			"ImportPath": "github.com/google/cadvisor/utils/sysfs",
			"Comment": "v0.32.0",
			"Rev": "8949c822ea91fa6b4996614a5ad6ade840be24ee"
		},
		{
			"ImportPath": "github.com/google/cadvisor/utils/sysinfo",
			"Comment": "v0.32.0",
			"Rev": "8949c822ea91fa6b4996614a5ad6ade840be24ee"
		},
		{
			"ImportPath": "github.com/google/cadvisor/version",
			"Comment": "v0.32.0",
			"Rev": "8949c822ea91fa6b4996614a5ad6ade840be24ee"
		},
		{
			"ImportPath": "github.com/google/cadvisor/zfs",
			"Comment": "v0.32.0",
			"Rev": "8949c822ea91fa6b4996614a5ad6ade840be24ee"
		},
		{
			"ImportPath": "github.com/google/certificate-transparency-go",
			"Comment": "v1.0.21",
			"Rev": "3629d6846518309d22c16fee15d1007262a459d2"
		},
		{
			"ImportPath": "github.com/google/certificate-transparency-go/asn1",
			"Comment": "v1.0.21",
			"Rev": "3629d6846518309d22c16fee15d1007262a459d2"
		},
		{
			"ImportPath": "github.com/google/certificate-transparency-go/client",
			"Comment": "v1.0.21",
			"Rev": "3629d6846518309d22c16fee15d1007262a459d2"
		},
		{
			"ImportPath": "github.com/google/certificate-transparency-go/client/configpb",
			"Comment": "v1.0.21",
			"Rev": "3629d6846518309d22c16fee15d1007262a459d2"
		},
		{
			"ImportPath": "github.com/google/certificate-transparency-go/jsonclient",
			"Comment": "v1.0.21",
			"Rev": "3629d6846518309d22c16fee15d1007262a459d2"
		},
		{
			"ImportPath": "github.com/google/certificate-transparency-go/tls",
			"Comment": "v1.0.21",
			"Rev": "3629d6846518309d22c16fee15d1007262a459d2"
		},
		{
			"ImportPath": "github.com/google/certificate-transparency-go/x509",
			"Comment": "v1.0.21",
			"Rev": "3629d6846518309d22c16fee15d1007262a459d2"
		},
		{
			"ImportPath": "github.com/google/certificate-transparency-go/x509/pkix",
			"Comment": "v1.0.21",
			"Rev": "3629d6846518309d22c16fee15d1007262a459d2"
		},
		{
			"ImportPath": "github.com/google/gofuzz",
			"Rev": "24818f796faf91cd76ec7bddd72458fbced7a6c1"
		},
		{
			"ImportPath": "github.com/google/uuid",
			"Comment": "0.2-15-g8c31c18f31ede9",
			"Rev": "8c31c18f31ede9fc8eae72290a7e7a8064e9b3e3"
		},
		{
			"ImportPath": "github.com/googleapis/gnostic/OpenAPIv2",
			"Rev": "0c5108395e2debce0d731cf0287ddf7242066aba"
		},
		{
			"ImportPath": "github.com/googleapis/gnostic/compiler",
			"Rev": "0c5108395e2debce0d731cf0287ddf7242066aba"
		},
		{
			"ImportPath": "github.com/googleapis/gnostic/extensions",
			"Rev": "0c5108395e2debce0d731cf0287ddf7242066aba"
		},
		{
			"ImportPath": "github.com/gophercloud/gophercloud",
			"Rev": "781450b3c4fcb4f5182bcc5133adb4b2e4a09d1d"
		},
		{
			"ImportPath": "github.com/gophercloud/gophercloud/openstack",
			"Rev": "781450b3c4fcb4f5182bcc5133adb4b2e4a09d1d"
		},
		{
			"ImportPath": "github.com/gophercloud/gophercloud/openstack/blockstorage/extensions/volumeactions",
			"Rev": "781450b3c4fcb4f5182bcc5133adb4b2e4a09d1d"
		},
		{
			"ImportPath": "github.com/gophercloud/gophercloud/openstack/blockstorage/v1/volumes",
			"Rev": "781450b3c4fcb4f5182bcc5133adb4b2e4a09d1d"
		},
		{
			"ImportPath": "github.com/gophercloud/gophercloud/openstack/blockstorage/v2/volumes",
			"Rev": "781450b3c4fcb4f5182bcc5133adb4b2e4a09d1d"
		},
		{
			"ImportPath": "github.com/gophercloud/gophercloud/openstack/blockstorage/v3/volumes",
			"Rev": "781450b3c4fcb4f5182bcc5133adb4b2e4a09d1d"
		},
		{
			"ImportPath": "github.com/gophercloud/gophercloud/openstack/common/extensions",
			"Rev": "781450b3c4fcb4f5182bcc5133adb4b2e4a09d1d"
		},
		{
			"ImportPath": "github.com/gophercloud/gophercloud/openstack/compute/v2/extensions/attachinterfaces",
			"Rev": "781450b3c4fcb4f5182bcc5133adb4b2e4a09d1d"
		},
		{
			"ImportPath": "github.com/gophercloud/gophercloud/openstack/compute/v2/extensions/volumeattach",
			"Rev": "781450b3c4fcb4f5182bcc5133adb4b2e4a09d1d"
		},
		{
			"ImportPath": "github.com/gophercloud/gophercloud/openstack/compute/v2/flavors",
			"Rev": "781450b3c4fcb4f5182bcc5133adb4b2e4a09d1d"
		},
		{
			"ImportPath": "github.com/gophercloud/gophercloud/openstack/compute/v2/images",
			"Rev": "781450b3c4fcb4f5182bcc5133adb4b2e4a09d1d"
		},
		{
			"ImportPath": "github.com/gophercloud/gophercloud/openstack/compute/v2/servers",
			"Rev": "781450b3c4fcb4f5182bcc5133adb4b2e4a09d1d"
		},
		{
			"ImportPath": "github.com/gophercloud/gophercloud/openstack/identity/v2/tenants",
			"Rev": "781450b3c4fcb4f5182bcc5133adb4b2e4a09d1d"
		},
		{
			"ImportPath": "github.com/gophercloud/gophercloud/openstack/identity/v2/tokens",
			"Rev": "781450b3c4fcb4f5182bcc5133adb4b2e4a09d1d"
		},
		{
			"ImportPath": "github.com/gophercloud/gophercloud/openstack/identity/v3/extensions/trusts",
			"Rev": "781450b3c4fcb4f5182bcc5133adb4b2e4a09d1d"
		},
		{
			"ImportPath": "github.com/gophercloud/gophercloud/openstack/identity/v3/tokens",
			"Rev": "781450b3c4fcb4f5182bcc5133adb4b2e4a09d1d"
		},
		{
			"ImportPath": "github.com/gophercloud/gophercloud/openstack/networking/v2/extensions",
			"Rev": "781450b3c4fcb4f5182bcc5133adb4b2e4a09d1d"
		},
		{
			"ImportPath": "github.com/gophercloud/gophercloud/openstack/networking/v2/extensions/external",
			"Rev": "781450b3c4fcb4f5182bcc5133adb4b2e4a09d1d"
		},
		{
			"ImportPath": "github.com/gophercloud/gophercloud/openstack/networking/v2/extensions/layer3/floatingips",
			"Rev": "781450b3c4fcb4f5182bcc5133adb4b2e4a09d1d"
		},
		{
			"ImportPath": "github.com/gophercloud/gophercloud/openstack/networking/v2/extensions/layer3/routers",
			"Rev": "781450b3c4fcb4f5182bcc5133adb4b2e4a09d1d"
		},
		{
			"ImportPath": "github.com/gophercloud/gophercloud/openstack/networking/v2/extensions/lbaas_v2/listeners",
			"Rev": "781450b3c4fcb4f5182bcc5133adb4b2e4a09d1d"
		},
		{
			"ImportPath": "github.com/gophercloud/gophercloud/openstack/networking/v2/extensions/lbaas_v2/loadbalancers",
			"Rev": "781450b3c4fcb4f5182bcc5133adb4b2e4a09d1d"
		},
		{
			"ImportPath": "github.com/gophercloud/gophercloud/openstack/networking/v2/extensions/lbaas_v2/monitors",
			"Rev": "781450b3c4fcb4f5182bcc5133adb4b2e4a09d1d"
		},
		{
			"ImportPath": "github.com/gophercloud/gophercloud/openstack/networking/v2/extensions/lbaas_v2/pools",
			"Rev": "781450b3c4fcb4f5182bcc5133adb4b2e4a09d1d"
		},
		{
			"ImportPath": "github.com/gophercloud/gophercloud/openstack/networking/v2/extensions/security/groups",
			"Rev": "781450b3c4fcb4f5182bcc5133adb4b2e4a09d1d"
		},
		{
			"ImportPath": "github.com/gophercloud/gophercloud/openstack/networking/v2/extensions/security/rules",
			"Rev": "781450b3c4fcb4f5182bcc5133adb4b2e4a09d1d"
		},
		{
			"ImportPath": "github.com/gophercloud/gophercloud/openstack/networking/v2/networks",
			"Rev": "781450b3c4fcb4f5182bcc5133adb4b2e4a09d1d"
		},
		{
			"ImportPath": "github.com/gophercloud/gophercloud/openstack/networking/v2/ports",
			"Rev": "781450b3c4fcb4f5182bcc5133adb4b2e4a09d1d"
		},
		{
			"ImportPath": "github.com/gophercloud/gophercloud/openstack/utils",
			"Rev": "781450b3c4fcb4f5182bcc5133adb4b2e4a09d1d"
		},
		{
			"ImportPath": "github.com/gophercloud/gophercloud/pagination",
			"Rev": "781450b3c4fcb4f5182bcc5133adb4b2e4a09d1d"
		},
		{
			"ImportPath": "github.com/gorilla/websocket",
			"Comment": "v1.2.0-9-g4201258b820c74",
			"Rev": "4201258b820c74ac8e6922fc9e6b52f71fe46f8d"
		},
		{
			"ImportPath": "github.com/gregjones/httpcache",
			"Rev": "787624de3eb7bd915c329cba748687a3b22666a6"
		},
		{
			"ImportPath": "github.com/gregjones/httpcache/diskcache",
			"Rev": "787624de3eb7bd915c329cba748687a3b22666a6"
		},
		{
			"ImportPath": "github.com/grpc-ecosystem/go-grpc-middleware",
			"Comment": "v1.0.0-4-g498ae206fc3cfe",
			"Rev": "498ae206fc3cfe81cd82e48c1d4354026fa5f9ec"
		},
		{
			"ImportPath": "github.com/grpc-ecosystem/go-grpc-prometheus",
			"Comment": "v1.1-4-g2500245aa6110c",
			"Rev": "2500245aa6110c562d17020fb31a2c133d737799"
		},
		{
			"ImportPath": "github.com/grpc-ecosystem/grpc-gateway/runtime",
			"Comment": "v1.3.0",
			"Rev": "8cc3a55af3bcf171a1c23a90c4df9cf591706104"
		},
		{
			"ImportPath": "github.com/grpc-ecosystem/grpc-gateway/runtime/internal",
			"Comment": "v1.3.0",
			"Rev": "8cc3a55af3bcf171a1c23a90c4df9cf591706104"
		},
		{
			"ImportPath": "github.com/grpc-ecosystem/grpc-gateway/utilities",
			"Comment": "v1.3.0",
			"Rev": "8cc3a55af3bcf171a1c23a90c4df9cf591706104"
		},
		{
			"ImportPath": "github.com/hashicorp/golang-lru",
			"Rev": "a0d98a5f288019575c6d1f4bb1573fef2d1fcdc4"
		},
		{
			"ImportPath": "github.com/hashicorp/golang-lru/simplelru",
			"Rev": "a0d98a5f288019575c6d1f4bb1573fef2d1fcdc4"
		},
		{
			"ImportPath": "github.com/hashicorp/hcl",
			"Rev": "d8c773c4cba11b11539e3d45f93daeaa5dcf1fa1"
		},
		{
			"ImportPath": "github.com/hashicorp/hcl/hcl/ast",
			"Rev": "d8c773c4cba11b11539e3d45f93daeaa5dcf1fa1"
		},
		{
			"ImportPath": "github.com/hashicorp/hcl/hcl/parser",
			"Rev": "d8c773c4cba11b11539e3d45f93daeaa5dcf1fa1"
		},
		{
			"ImportPath": "github.com/hashicorp/hcl/hcl/scanner",
			"Rev": "d8c773c4cba11b11539e3d45f93daeaa5dcf1fa1"
		},
		{
			"ImportPath": "github.com/hashicorp/hcl/hcl/strconv",
			"Rev": "d8c773c4cba11b11539e3d45f93daeaa5dcf1fa1"
		},
		{
			"ImportPath": "github.com/hashicorp/hcl/hcl/token",
			"Rev": "d8c773c4cba11b11539e3d45f93daeaa5dcf1fa1"
		},
		{
			"ImportPath": "github.com/hashicorp/hcl/json/parser",
			"Rev": "d8c773c4cba11b11539e3d45f93daeaa5dcf1fa1"
		},
		{
			"ImportPath": "github.com/hashicorp/hcl/json/scanner",
			"Rev": "d8c773c4cba11b11539e3d45f93daeaa5dcf1fa1"
		},
		{
			"ImportPath": "github.com/hashicorp/hcl/json/token",
			"Rev": "d8c773c4cba11b11539e3d45f93daeaa5dcf1fa1"
		},
		{
			"ImportPath": "github.com/heketi/heketi/client/api/go-client",
			"Comment": "v8.0.0-49-g558b29266ce0a8",
			"Rev": "558b29266ce0a873991ecfb3edc41a668a998514"
		},
		{
			"ImportPath": "github.com/heketi/heketi/pkg/glusterfs/api",
			"Comment": "v8.0.0-49-g558b29266ce0a8",
			"Rev": "558b29266ce0a873991ecfb3edc41a668a998514"
		},
		{
			"ImportPath": "github.com/heketi/heketi/pkg/utils",
			"Comment": "v8.0.0-49-g558b29266ce0a8",
			"Rev": "558b29266ce0a873991ecfb3edc41a668a998514"
		},
		{
			"ImportPath": "github.com/imdario/mergo",
			"Comment": "v0.3.5",
			"Rev": "9316a62528ac99aaecb4e47eadd6dc8aa6533d58"
		},
		{
			"ImportPath": "github.com/inconshreveable/mousetrap",
			"Comment": "v1.0",
			"Rev": "76626ae9c91c4f2a10f34cad8ce83ea42c93bb75"
		},
		{
			"ImportPath": "github.com/jmespath/go-jmespath",
			"Comment": "0.2.2-12-g0b12d6b521d83f",
			"Rev": "0b12d6b521d83fc7f755e7cfc1b1fbdd35a01a74"
		},
		{
			"ImportPath": "github.com/jmhodges/clock",
			"Comment": "v1.1",
			"Rev": "880ee4c335489bc78d01e4d0a254ae880734bc15"
		},
		{
			"ImportPath": "github.com/jmoiron/sqlx",
			"Comment": "sqlx-v1.1-131-g05cef0741ade10",
			"Rev": "05cef0741ade10ca668982355b3f3f0bcf0ff0a8"
		},
		{
			"ImportPath": "github.com/jmoiron/sqlx/reflectx",
			"Comment": "sqlx-v1.1-131-g05cef0741ade10",
			"Rev": "05cef0741ade10ca668982355b3f3f0bcf0ff0a8"
		},
		{
			"ImportPath": "github.com/jonboulle/clockwork",
			"Rev": "72f9bd7c4e0c2a40055ab3d0f09654f730cce982"
		},
		{
			"ImportPath": "github.com/json-iterator/go",
			"Comment": "1.1.4",
			"Rev": "ab8a2e0c74be9d3be70b3184d9acc634935ded82"
		},
		{
			"ImportPath": "github.com/jteeuwen/go-bindata",
			"Comment": "v3.0.7-72-ga0ff2567cfb709",
			"Rev": "a0ff2567cfb70903282db057e799fd826784d41d"
		},
		{
			"ImportPath": "github.com/jteeuwen/go-bindata/go-bindata",
			"Comment": "v3.0.7-72-ga0ff2567cfb709",
			"Rev": "a0ff2567cfb70903282db057e799fd826784d41d"
		},
		{
			"ImportPath": "github.com/kardianos/osext",
			"Rev": "8fef92e41e22a70e700a96b29f066cda30ea24ef"
		},
		{
			"ImportPath": "github.com/karrick/godirwalk",
			"Comment": "v1.7.5",
			"Rev": "2de2192f9e35ce981c152a873ed943b93b79ced4"
		},
		{
			"ImportPath": "github.com/kisielk/sqlstruct",
			"Rev": "648daed35d49dac24a4bff253b190a80da3ab6a5"
		},
		{
			"ImportPath": "github.com/kr/fs",
			"Rev": "2788f0dbd16903de03cb8186e5c7d97b69ad387b"
		},
		{
			"ImportPath": "github.com/kr/pretty",
			"Comment": "go.weekly.2011-12-22-24-gf31442d60e5146",
			"Rev": "f31442d60e51465c69811e2107ae978868dbea5c"
		},
		{
			"ImportPath": "github.com/kr/text",
			"Rev": "6807e777504f54ad073ecef66747de158294b639"
		},
		{
			"ImportPath": "github.com/lib/pq",
			"Rev": "88edab0803230a3898347e77b474f8c1820a1f20"
		},
		{
			"ImportPath": "github.com/lib/pq/oid",
			"Rev": "88edab0803230a3898347e77b474f8c1820a1f20"
		},
		{
			"ImportPath": "github.com/libopenstorage/openstorage/api",
			"Rev": "093a0c3888753c2056e7373183693d670c6bba01"
		},
		{
			"ImportPath": "github.com/libopenstorage/openstorage/api/client",
			"Rev": "093a0c3888753c2056e7373183693d670c6bba01"
		},
		{
			"ImportPath": "github.com/libopenstorage/openstorage/api/client/volume",
			"Rev": "093a0c3888753c2056e7373183693d670c6bba01"
		},
		{
			"ImportPath": "github.com/libopenstorage/openstorage/api/spec",
			"Rev": "093a0c3888753c2056e7373183693d670c6bba01"
		},
		{
			"ImportPath": "github.com/libopenstorage/openstorage/pkg/parser",
			"Rev": "093a0c3888753c2056e7373183693d670c6bba01"
		},
		{
			"ImportPath": "github.com/libopenstorage/openstorage/pkg/units",
			"Rev": "093a0c3888753c2056e7373183693d670c6bba01"
		},
		{
			"ImportPath": "github.com/libopenstorage/openstorage/volume",
			"Rev": "093a0c3888753c2056e7373183693d670c6bba01"
		},
		{
			"ImportPath": "github.com/liggitt/tabwriter",
			"Rev": "89fcab3d43de07060e4fd4c1547430ed57e87f24"
		},
		{
			"ImportPath": "github.com/magiconair/properties",
			"Comment": "v1.7.0-4-g61b492c03cf472",
			"Rev": "61b492c03cf472e0c6419be5899b8e0dc28b1b88"
		},
		{
			"ImportPath": "github.com/mailru/easyjson/buffer",
			"Rev": "2f5df55504ebc322e4d52d34df6a1f5b503bf26d"
		},
		{
			"ImportPath": "github.com/mailru/easyjson/jlexer",
			"Rev": "2f5df55504ebc322e4d52d34df6a1f5b503bf26d"
		},
		{
			"ImportPath": "github.com/mailru/easyjson/jwriter",
			"Rev": "2f5df55504ebc322e4d52d34df6a1f5b503bf26d"
		},
		{
			"ImportPath": "github.com/marstr/guid",
			"Comment": "v1.1.0-2-g8bdf7d1a087ccc",
			"Rev": "8bdf7d1a087ccc975cf37dd6507da50698fd19ca"
		},
		{
			"ImportPath": "github.com/mattn/go-shellwords",
			"Comment": "v1.0.3-20-gf8471b0a71ded0",
			"Rev": "f8471b0a71ded0ab910825ee2cf230f25de000f1"
		},
		{
			"ImportPath": "github.com/mattn/go-sqlite3",
			"Comment": "v1.6.0",
			"Rev": "6c771bb9887719704b210e87e934f08be014bdb1"
		},
		{
			"ImportPath": "github.com/matttproud/golang_protobuf_extensions/pbutil",
			"Comment": "v1.0.1",
			"Rev": "c12348ce28de40eed0136aa2b644d0ee0650e56c"
		},
		{
			"ImportPath": "github.com/mesos/mesos-go/api/v1/lib",
			"Comment": "mesos-1.6.x-12-gff8175bfda54b1",
			"Rev": "ff8175bfda54b1eb1f1954c8102a9dc612aa2312"
		},
		{
			"ImportPath": "github.com/mesos/mesos-go/api/v1/lib/agent",
			"Comment": "mesos-1.6.x-12-gff8175bfda54b1",
			"Rev": "ff8175bfda54b1eb1f1954c8102a9dc612aa2312"
		},
		{
			"ImportPath": "github.com/mesos/mesos-go/api/v1/lib/agent/calls",
			"Comment": "mesos-1.6.x-12-gff8175bfda54b1",
			"Rev": "ff8175bfda54b1eb1f1954c8102a9dc612aa2312"
		},
		{
			"ImportPath": "github.com/mesos/mesos-go/api/v1/lib/client",
			"Comment": "mesos-1.6.x-12-gff8175bfda54b1",
			"Rev": "ff8175bfda54b1eb1f1954c8102a9dc612aa2312"
		},
		{
			"ImportPath": "github.com/mesos/mesos-go/api/v1/lib/debug",
			"Comment": "mesos-1.6.x-12-gff8175bfda54b1",
			"Rev": "ff8175bfda54b1eb1f1954c8102a9dc612aa2312"
		},
		{
			"ImportPath": "github.com/mesos/mesos-go/api/v1/lib/encoding",
			"Comment": "mesos-1.6.x-12-gff8175bfda54b1",
			"Rev": "ff8175bfda54b1eb1f1954c8102a9dc612aa2312"
		},
		{
			"ImportPath": "github.com/mesos/mesos-go/api/v1/lib/encoding/codecs",
			"Comment": "mesos-1.6.x-12-gff8175bfda54b1",
			"Rev": "ff8175bfda54b1eb1f1954c8102a9dc612aa2312"
		},
		{
			"ImportPath": "github.com/mesos/mesos-go/api/v1/lib/encoding/framing",
			"Comment": "mesos-1.6.x-12-gff8175bfda54b1",
			"Rev": "ff8175bfda54b1eb1f1954c8102a9dc612aa2312"
		},
		{
			"ImportPath": "github.com/mesos/mesos-go/api/v1/lib/encoding/json",
			"Comment": "mesos-1.6.x-12-gff8175bfda54b1",
			"Rev": "ff8175bfda54b1eb1f1954c8102a9dc612aa2312"
		},
		{
			"ImportPath": "github.com/mesos/mesos-go/api/v1/lib/encoding/proto",
			"Comment": "mesos-1.6.x-12-gff8175bfda54b1",
			"Rev": "ff8175bfda54b1eb1f1954c8102a9dc612aa2312"
		},
		{
			"ImportPath": "github.com/mesos/mesos-go/api/v1/lib/httpcli",
			"Comment": "mesos-1.6.x-12-gff8175bfda54b1",
			"Rev": "ff8175bfda54b1eb1f1954c8102a9dc612aa2312"
		},
		{
			"ImportPath": "github.com/mesos/mesos-go/api/v1/lib/httpcli/apierrors",
			"Comment": "mesos-1.6.x-12-gff8175bfda54b1",
			"Rev": "ff8175bfda54b1eb1f1954c8102a9dc612aa2312"
		},
		{
			"ImportPath": "github.com/mesos/mesos-go/api/v1/lib/recordio",
			"Comment": "mesos-1.6.x-12-gff8175bfda54b1",
			"Rev": "ff8175bfda54b1eb1f1954c8102a9dc612aa2312"
		},
		{
			"ImportPath": "github.com/mesos/mesos-go/api/v1/lib/roles",
			"Comment": "mesos-1.6.x-12-gff8175bfda54b1",
			"Rev": "ff8175bfda54b1eb1f1954c8102a9dc612aa2312"
		},
		{
			"ImportPath": "github.com/mholt/caddy/caddyfile",
			"Comment": "v0.10.10-57-g2de495001514ed",
			"Rev": "2de495001514ed50eac2e09f474c32d417100c5c"
		},
		{
			"ImportPath": "github.com/miekg/dns",
			"Rev": "5d001d020961ae1c184f9f8152fdc73810481677"
		},
		{
			"ImportPath": "github.com/mindprince/gonvml",
			"Rev": "fee913ce8fb235edf54739d259ca0ecc226c7b8a"
		},
		{
			"ImportPath": "github.com/mistifyio/go-zfs",
			"Comment": "v2.1.1-5-g1b4ae6fb4e77b0",
			"Rev": "1b4ae6fb4e77b095934d4430860ff202060169f8"
		},
		{
			"ImportPath": "github.com/mitchellh/go-wordwrap",
			"Rev": "ad45545899c7b13c020ea92b2072220eefad42b8"
		},
		{
			"ImportPath": "github.com/mitchellh/mapstructure",
			"Rev": "53818660ed4955e899c0bcafa97299a388bd7c8e"
		},
		{
			"ImportPath": "github.com/modern-go/concurrent",
			"Comment": "1.0.3",
			"Rev": "bacd9c7ef1dd9b15be4a9909b8ac7a4e313eec94"
		},
		{
			"ImportPath": "github.com/modern-go/reflect2",
			"Comment": "v1.0.1",
			"Rev": "94122c33edd36123c84d5368cfb2b69df93a0ec8"
		},
		{
			"ImportPath": "github.com/mohae/deepcopy",
			"Rev": "491d3605edfb866af34a48075bd4355ac1bf46ca"
		},
		{
			"ImportPath": "github.com/mrunalp/fileutils",
			"Rev": "4ee1cc9a80582a0c75febdd5cfa779ee4361cbca"
		},
		{
			"ImportPath": "github.com/mvdan/xurls",
			"Comment": "v0.8.0-14-g1b768d7c393abd",
			"Rev": "1b768d7c393abd8e8dda1458385a57becd4b2d4e"
		},
		{
			"ImportPath": "github.com/mxk/go-flowrate/flowrate",
			"Rev": "cca7078d478f8520f85629ad7c68962d31ed7682"
		},
		{
			"ImportPath": "github.com/onsi/ginkgo",
			"Comment": "v1.2.0-95-g67b9df7f55fe11",
			"Rev": "67b9df7f55fe1165fd9ad49aca7754cce01a42b8"
		},
		{
			"ImportPath": "github.com/onsi/ginkgo/config",
			"Comment": "v1.2.0-95-g67b9df7f55fe11",
			"Rev": "67b9df7f55fe1165fd9ad49aca7754cce01a42b8"
		},
		{
			"ImportPath": "github.com/onsi/ginkgo/ginkgo",
			"Comment": "v1.2.0-95-g67b9df7f55fe11",
			"Rev": "67b9df7f55fe1165fd9ad49aca7754cce01a42b8"
		},
		{
			"ImportPath": "github.com/onsi/ginkgo/ginkgo/convert",
			"Comment": "v1.2.0-95-g67b9df7f55fe11",
			"Rev": "67b9df7f55fe1165fd9ad49aca7754cce01a42b8"
		},
		{
			"ImportPath": "github.com/onsi/ginkgo/ginkgo/interrupthandler",
			"Comment": "v1.2.0-95-g67b9df7f55fe11",
			"Rev": "67b9df7f55fe1165fd9ad49aca7754cce01a42b8"
		},
		{
			"ImportPath": "github.com/onsi/ginkgo/ginkgo/nodot",
			"Comment": "v1.2.0-95-g67b9df7f55fe11",
			"Rev": "67b9df7f55fe1165fd9ad49aca7754cce01a42b8"
		},
		{
			"ImportPath": "github.com/onsi/ginkgo/ginkgo/testrunner",
			"Comment": "v1.2.0-95-g67b9df7f55fe11",
			"Rev": "67b9df7f55fe1165fd9ad49aca7754cce01a42b8"
		},
		{
			"ImportPath": "github.com/onsi/ginkgo/ginkgo/testsuite",
			"Comment": "v1.2.0-95-g67b9df7f55fe11",
			"Rev": "67b9df7f55fe1165fd9ad49aca7754cce01a42b8"
		},
		{
			"ImportPath": "github.com/onsi/ginkgo/ginkgo/watch",
			"Comment": "v1.2.0-95-g67b9df7f55fe11",
			"Rev": "67b9df7f55fe1165fd9ad49aca7754cce01a42b8"
		},
		{
			"ImportPath": "github.com/onsi/ginkgo/internal/codelocation",
			"Comment": "v1.2.0-95-g67b9df7f55fe11",
			"Rev": "67b9df7f55fe1165fd9ad49aca7754cce01a42b8"
		},
		{
			"ImportPath": "github.com/onsi/ginkgo/internal/containernode",
			"Comment": "v1.2.0-95-g67b9df7f55fe11",
			"Rev": "67b9df7f55fe1165fd9ad49aca7754cce01a42b8"
		},
		{
			"ImportPath": "github.com/onsi/ginkgo/internal/failer",
			"Comment": "v1.2.0-95-g67b9df7f55fe11",
			"Rev": "67b9df7f55fe1165fd9ad49aca7754cce01a42b8"
		},
		{
			"ImportPath": "github.com/onsi/ginkgo/internal/leafnodes",
			"Comment": "v1.2.0-95-g67b9df7f55fe11",
			"Rev": "67b9df7f55fe1165fd9ad49aca7754cce01a42b8"
		},
		{
			"ImportPath": "github.com/onsi/ginkgo/internal/remote",
			"Comment": "v1.2.0-95-g67b9df7f55fe11",
			"Rev": "67b9df7f55fe1165fd9ad49aca7754cce01a42b8"
		},
		{
			"ImportPath": "github.com/onsi/ginkgo/internal/spec",
			"Comment": "v1.2.0-95-g67b9df7f55fe11",
			"Rev": "67b9df7f55fe1165fd9ad49aca7754cce01a42b8"
		},
		{
			"ImportPath": "github.com/onsi/ginkgo/internal/spec_iterator",
			"Comment": "v1.2.0-95-g67b9df7f55fe11",
			"Rev": "67b9df7f55fe1165fd9ad49aca7754cce01a42b8"
		},
		{
			"ImportPath": "github.com/onsi/ginkgo/internal/specrunner",
			"Comment": "v1.2.0-95-g67b9df7f55fe11",
			"Rev": "67b9df7f55fe1165fd9ad49aca7754cce01a42b8"
		},
		{
			"ImportPath": "github.com/onsi/ginkgo/internal/suite",
			"Comment": "v1.2.0-95-g67b9df7f55fe11",
			"Rev": "67b9df7f55fe1165fd9ad49aca7754cce01a42b8"
		},
		{
			"ImportPath": "github.com/onsi/ginkgo/internal/testingtproxy",
			"Comment": "v1.2.0-95-g67b9df7f55fe11",
			"Rev": "67b9df7f55fe1165fd9ad49aca7754cce01a42b8"
		},
		{
			"ImportPath": "github.com/onsi/ginkgo/internal/writer",
			"Comment": "v1.2.0-95-g67b9df7f55fe11",
			"Rev": "67b9df7f55fe1165fd9ad49aca7754cce01a42b8"
		},
		{
			"ImportPath": "github.com/onsi/ginkgo/reporters",
			"Comment": "v1.2.0-95-g67b9df7f55fe11",
			"Rev": "67b9df7f55fe1165fd9ad49aca7754cce01a42b8"
		},
		{
			"ImportPath": "github.com/onsi/ginkgo/reporters/stenographer",
			"Comment": "v1.2.0-95-g67b9df7f55fe11",
			"Rev": "67b9df7f55fe1165fd9ad49aca7754cce01a42b8"
		},
		{
			"ImportPath": "github.com/onsi/ginkgo/reporters/stenographer/support/go-colorable",
			"Comment": "v1.2.0-95-g67b9df7f55fe11",
			"Rev": "67b9df7f55fe1165fd9ad49aca7754cce01a42b8"
		},
		{
			"ImportPath": "github.com/onsi/ginkgo/reporters/stenographer/support/go-isatty",
			"Comment": "v1.2.0-95-g67b9df7f55fe11",
			"Rev": "67b9df7f55fe1165fd9ad49aca7754cce01a42b8"
		},
		{
			"ImportPath": "github.com/onsi/ginkgo/types",
			"Comment": "v1.2.0-95-g67b9df7f55fe11",
			"Rev": "67b9df7f55fe1165fd9ad49aca7754cce01a42b8"
		},
		{
			"ImportPath": "github.com/onsi/gomega",
			"Comment": "v1.0-122-gd59fa0ac68bb5d",
			"Rev": "d59fa0ac68bb5dd932ee8d24eed631cdd519efc3"
		},
		{
			"ImportPath": "github.com/onsi/gomega/format",
			"Comment": "v1.0-122-gd59fa0ac68bb5d",
			"Rev": "d59fa0ac68bb5dd932ee8d24eed631cdd519efc3"
		},
		{
			"ImportPath": "github.com/onsi/gomega/gstruct",
			"Comment": "v1.0-122-gd59fa0ac68bb5d",
			"Rev": "d59fa0ac68bb5dd932ee8d24eed631cdd519efc3"
		},
		{
			"ImportPath": "github.com/onsi/gomega/gstruct/errors",
			"Comment": "v1.0-122-gd59fa0ac68bb5d",
			"Rev": "d59fa0ac68bb5dd932ee8d24eed631cdd519efc3"
		},
		{
			"ImportPath": "github.com/onsi/gomega/internal/assertion",
			"Comment": "v1.0-122-gd59fa0ac68bb5d",
			"Rev": "d59fa0ac68bb5dd932ee8d24eed631cdd519efc3"
		},
		{
			"ImportPath": "github.com/onsi/gomega/internal/asyncassertion",
			"Comment": "v1.0-122-gd59fa0ac68bb5d",
			"Rev": "d59fa0ac68bb5dd932ee8d24eed631cdd519efc3"
		},
		{
			"ImportPath": "github.com/onsi/gomega/internal/oraclematcher",
			"Comment": "v1.0-122-gd59fa0ac68bb5d",
			"Rev": "d59fa0ac68bb5dd932ee8d24eed631cdd519efc3"
		},
		{
			"ImportPath": "github.com/onsi/gomega/internal/testingtsupport",
			"Comment": "v1.0-122-gd59fa0ac68bb5d",
			"Rev": "d59fa0ac68bb5dd932ee8d24eed631cdd519efc3"
		},
		{
			"ImportPath": "github.com/onsi/gomega/matchers",
			"Comment": "v1.0-122-gd59fa0ac68bb5d",
			"Rev": "d59fa0ac68bb5dd932ee8d24eed631cdd519efc3"
		},
		{
			"ImportPath": "github.com/onsi/gomega/matchers/support/goraph/bipartitegraph",
			"Comment": "v1.0-122-gd59fa0ac68bb5d",
			"Rev": "d59fa0ac68bb5dd932ee8d24eed631cdd519efc3"
		},
		{
			"ImportPath": "github.com/onsi/gomega/matchers/support/goraph/edge",
			"Comment": "v1.0-122-gd59fa0ac68bb5d",
			"Rev": "d59fa0ac68bb5dd932ee8d24eed631cdd519efc3"
		},
		{
			"ImportPath": "github.com/onsi/gomega/matchers/support/goraph/node",
			"Comment": "v1.0-122-gd59fa0ac68bb5d",
			"Rev": "d59fa0ac68bb5dd932ee8d24eed631cdd519efc3"
		},
		{
			"ImportPath": "github.com/onsi/gomega/matchers/support/goraph/util",
			"Comment": "v1.0-122-gd59fa0ac68bb5d",
			"Rev": "d59fa0ac68bb5dd932ee8d24eed631cdd519efc3"
		},
		{
			"ImportPath": "github.com/onsi/gomega/types",
			"Comment": "v1.0-122-gd59fa0ac68bb5d",
			"Rev": "d59fa0ac68bb5dd932ee8d24eed631cdd519efc3"
		},
		{
			"ImportPath": "github.com/opencontainers/go-digest",
			"Rev": "a6d0ee40d4207ea02364bd3b9e8e77b9159ba1eb"
		},
		{
			"ImportPath": "github.com/opencontainers/image-spec/specs-go",
			"Comment": "v1.0.0-rc6-12-g372ad780f63454",
			"Rev": "372ad780f63454fbbbbcc7cf80e5b90245c13e13"
		},
		{
			"ImportPath": "github.com/opencontainers/image-spec/specs-go/v1",
			"Comment": "v1.0.0-rc6-12-g372ad780f63454",
			"Rev": "372ad780f63454fbbbbcc7cf80e5b90245c13e13"
		},
		{
			"ImportPath": "github.com/opencontainers/runc/libcontainer",
			"Comment": "v1.0.0-rc5-176-gf000fe11ece1b7",
			"Rev": "f000fe11ece1b79f744edd9c8e1a53ba0f5e0f24"
		},
		{
			"ImportPath": "github.com/opencontainers/runc/libcontainer/apparmor",
			"Comment": "v1.0.0-rc5-176-gf000fe11ece1b7",
			"Rev": "f000fe11ece1b79f744edd9c8e1a53ba0f5e0f24"
		},
		{
			"ImportPath": "github.com/opencontainers/runc/libcontainer/cgroups",
			"Comment": "v1.0.0-rc5-176-gf000fe11ece1b7",
			"Rev": "f000fe11ece1b79f744edd9c8e1a53ba0f5e0f24"
		},
		{
			"ImportPath": "github.com/opencontainers/runc/libcontainer/cgroups/fs",
			"Comment": "v1.0.0-rc5-176-gf000fe11ece1b7",
			"Rev": "f000fe11ece1b79f744edd9c8e1a53ba0f5e0f24"
		},
		{
			"ImportPath": "github.com/opencontainers/runc/libcontainer/cgroups/systemd",
			"Comment": "v1.0.0-rc5-176-gf000fe11ece1b7",
			"Rev": "f000fe11ece1b79f744edd9c8e1a53ba0f5e0f24"
		},
		{
			"ImportPath": "github.com/opencontainers/runc/libcontainer/configs",
			"Comment": "v1.0.0-rc5-176-gf000fe11ece1b7",
			"Rev": "f000fe11ece1b79f744edd9c8e1a53ba0f5e0f24"
		},
		{
			"ImportPath": "github.com/opencontainers/runc/libcontainer/configs/validate",
			"Comment": "v1.0.0-rc5-176-gf000fe11ece1b7",
			"Rev": "f000fe11ece1b79f744edd9c8e1a53ba0f5e0f24"
		},
		{
			"ImportPath": "github.com/opencontainers/runc/libcontainer/criurpc",
			"Comment": "v1.0.0-rc5-176-gf000fe11ece1b7",
			"Rev": "f000fe11ece1b79f744edd9c8e1a53ba0f5e0f24"
		},
		{
			"ImportPath": "github.com/opencontainers/runc/libcontainer/intelrdt",
			"Comment": "v1.0.0-rc5-176-gf000fe11ece1b7",
			"Rev": "f000fe11ece1b79f744edd9c8e1a53ba0f5e0f24"
		},
		{
			"ImportPath": "github.com/opencontainers/runc/libcontainer/keys",
			"Comment": "v1.0.0-rc5-176-gf000fe11ece1b7",
			"Rev": "f000fe11ece1b79f744edd9c8e1a53ba0f5e0f24"
		},
		{
			"ImportPath": "github.com/opencontainers/runc/libcontainer/mount",
			"Comment": "v1.0.0-rc5-176-gf000fe11ece1b7",
			"Rev": "f000fe11ece1b79f744edd9c8e1a53ba0f5e0f24"
		},
		{
			"ImportPath": "github.com/opencontainers/runc/libcontainer/seccomp",
			"Comment": "v1.0.0-rc5-176-gf000fe11ece1b7",
			"Rev": "f000fe11ece1b79f744edd9c8e1a53ba0f5e0f24"
		},
		{
			"ImportPath": "github.com/opencontainers/runc/libcontainer/stacktrace",
			"Comment": "v1.0.0-rc5-176-gf000fe11ece1b7",
			"Rev": "f000fe11ece1b79f744edd9c8e1a53ba0f5e0f24"
		},
		{
			"ImportPath": "github.com/opencontainers/runc/libcontainer/system",
			"Comment": "v1.0.0-rc5-176-gf000fe11ece1b7",
			"Rev": "f000fe11ece1b79f744edd9c8e1a53ba0f5e0f24"
		},
		{
			"ImportPath": "github.com/opencontainers/runc/libcontainer/user",
			"Comment": "v1.0.0-rc5-176-gf000fe11ece1b7",
			"Rev": "f000fe11ece1b79f744edd9c8e1a53ba0f5e0f24"
		},
		{
			"ImportPath": "github.com/opencontainers/runc/libcontainer/utils",
			"Comment": "v1.0.0-rc5-176-gf000fe11ece1b7",
			"Rev": "f000fe11ece1b79f744edd9c8e1a53ba0f5e0f24"
		},
		{
			"ImportPath": "github.com/opencontainers/runtime-spec/specs-go",
			"Comment": "v1.0.0",
			"Rev": "02137cd4e50b37a01665e1731fcd4ac2d2178230"
		},
		{
			"ImportPath": "github.com/opencontainers/selinux/go-selinux",
			"Comment": "v1.0.0-rc1-5-g4a2974bf1ee960",
			"Rev": "4a2974bf1ee960774ffd517717f1f45325af0206"
		},
		{
			"ImportPath": "github.com/opencontainers/selinux/go-selinux/label",
			"Comment": "v1.0.0-rc1-5-g4a2974bf1ee960",
			"Rev": "4a2974bf1ee960774ffd517717f1f45325af0206"
		},
		{
			"ImportPath": "github.com/pborman/uuid",
			"Rev": "ca53cad383cad2479bbba7f7a1a05797ec1386e4"
		},
		{
			"ImportPath": "github.com/pelletier/go-toml",
			"Comment": "v1.2.0",
			"Rev": "c01d1270ff3e442a8a57cddc1c92dc1138598194"
		},
		{
			"ImportPath": "github.com/peterbourgon/diskv",
			"Comment": "v2.0.1",
			"Rev": "5f041e8faa004a95c88a202771f4cc3e991971e6"
		},
		{
			"ImportPath": "github.com/pkg/errors",
			"Comment": "v0.8.0",
			"Rev": "645ef00459ed84a119197bfb8d8205042c6df63d"
		},
		{
			"ImportPath": "github.com/pkg/sftp",
			"Rev": "4d0e916071f68db74f8a73926335f809396d6b42"
		},
		{
			"ImportPath": "github.com/pmezard/go-difflib/difflib",
			"Rev": "d8ed2627bdf02c080bf22230dbb337003b7aba2d"
		},
		{
			"ImportPath": "github.com/pquerna/cachecontrol",
			"Rev": "0dec1b30a0215bb68605dfc568e8855066c9202d"
		},
		{
			"ImportPath": "github.com/pquerna/cachecontrol/cacheobject",
			"Rev": "0dec1b30a0215bb68605dfc568e8855066c9202d"
		},
		{
			"ImportPath": "github.com/pquerna/ffjson/fflib/v1",
			"Rev": "af8b230fcd2007c7095168ca8ab94c68b60840c6"
		},
		{
			"ImportPath": "github.com/pquerna/ffjson/fflib/v1/internal",
			"Rev": "af8b230fcd2007c7095168ca8ab94c68b60840c6"
		},
		{
			"ImportPath": "github.com/prometheus/client_golang/prometheus",
			"Comment": "v0.9.1",
			"Rev": "abad2d1bd44235a26707c172eab6bca5bf2dbad3"
		},
		{
			"ImportPath": "github.com/prometheus/client_golang/prometheus/internal",
			"Comment": "v0.9.1",
			"Rev": "abad2d1bd44235a26707c172eab6bca5bf2dbad3"
		},
		{
			"ImportPath": "github.com/prometheus/client_golang/prometheus/promhttp",
			"Comment": "v0.9.1",
			"Rev": "abad2d1bd44235a26707c172eab6bca5bf2dbad3"
		},
		{
			"ImportPath": "github.com/prometheus/client_golang/prometheus/testutil",
			"Comment": "v0.9.1",
			"Rev": "abad2d1bd44235a26707c172eab6bca5bf2dbad3"
		},
		{
			"ImportPath": "github.com/prometheus/client_model/go",
			"Comment": "model-0.0.2-12-gfa8ad6fec33561",
			"Rev": "fa8ad6fec33561be4280a8f0514318c79d7f6cb6"
		},
		{
			"ImportPath": "github.com/prometheus/common/expfmt",
			"Rev": "13ba4ddd0caa9c28ca7b7bffe1dfa9ed8d5ef207"
		},
		{
			"ImportPath": "github.com/prometheus/common/internal/bitbucket.org/ww/goautoneg",
			"Rev": "13ba4ddd0caa9c28ca7b7bffe1dfa9ed8d5ef207"
		},
		{
			"ImportPath": "github.com/prometheus/common/model",
			"Rev": "13ba4ddd0caa9c28ca7b7bffe1dfa9ed8d5ef207"
		},
		{
			"ImportPath": "github.com/prometheus/procfs",
			"Rev": "65c1f6f8f0fc1e2185eb9863a3bc751496404259"
		},
		{
			"ImportPath": "github.com/prometheus/procfs/xfs",
			"Rev": "65c1f6f8f0fc1e2185eb9863a3bc751496404259"
		},
		{
			"ImportPath": "github.com/quobyte/api",
			"Comment": "v0.1.1-4-g206ef832283c1a",
			"Rev": "206ef832283c1a0144bbc762be2634d49987b5ff"
		},
		{
			"ImportPath": "github.com/rancher/go-rancher/client",
			"Comment": "v0.1.0-196-g09693a8743ba5e",
			"Rev": "09693a8743ba5ee58c58c1b1e8a4abd17af00d45"
		},
		{
			"ImportPath": "github.com/renstrom/dedent",
			"Comment": "v1.0.0-3-g020d11c3b9c0c7",
			"Rev": "020d11c3b9c0c7a3c2efcc8e5cf5b9ef7bcea21f"
		},
		{
			"ImportPath": "github.com/robfig/cron",
			"Comment": "v1-53-gdf38d32658d878",
			"Rev": "df38d32658d8788cd446ba74db4bb5375c4b0cb3"
		},
		{
			"ImportPath": "github.com/rubiojr/go-vhd/vhd",
			"Rev": "0bfd3b39853cdde5762efda92289f14b0ac0491b"
		},
		{
			"ImportPath": "github.com/russross/blackfriday",
			"Comment": "v1.4-2-g300106c228d52c",
			"Rev": "300106c228d52c8941d4b3de6054a6062a86dda3"
		},
		{
			"ImportPath": "github.com/satori/go.uuid",
			"Comment": "v1.2.0",
			"Rev": "f58768cc1a7a7e77a3bd49e98cdd21419399b6a3"
		},
		{
			"ImportPath": "github.com/seccomp/libseccomp-golang",
			"Rev": "1b506fc7c24eec5a3693cdcbed40d9c226cfc6a1"
		},
		{
			"ImportPath": "github.com/shurcooL/sanitized_anchor_name",
			"Rev": "10ef21a441db47d8b13ebcc5fd2310f636973c77"
		},
		{
			"ImportPath": "github.com/sigma/go-inotify",
			"Rev": "c87b6cf5033d2c6486046f045eeebdc3d910fd38"
		},
		{
			"ImportPath": "github.com/sirupsen/logrus",
			"Comment": "v1.0.3-11-g89742aefa4b206",
			"Rev": "89742aefa4b206dcf400792f3bd35b542998eb3b"
		},
		{
			"ImportPath": "github.com/soheilhy/cmux",
			"Comment": "v0.1.3",
			"Rev": "bb79a83465015a27a175925ebd155e660f55e9f1"
		},
		{
			"ImportPath": "github.com/spf13/afero",
			"Rev": "b28a7effac979219c2a2ed6205a4d70e4b1bcd02"
		},
		{
			"ImportPath": "github.com/spf13/afero/mem",
			"Rev": "b28a7effac979219c2a2ed6205a4d70e4b1bcd02"
		},
		{
			"ImportPath": "github.com/spf13/afero/sftp",
			"Rev": "b28a7effac979219c2a2ed6205a4d70e4b1bcd02"
		},
		{
			"ImportPath": "github.com/spf13/cast",
			"Rev": "e31f36ffc91a2ba9ddb72a4b6a607ff9b3d3cb63"
		},
		{
			"ImportPath": "github.com/spf13/cobra",
			"Comment": "v0.0.1-34-gc439c4fa093711",
			"Rev": "c439c4fa093711d42e1b01acb1235b52004753c1"
		},
		{
			"ImportPath": "github.com/spf13/cobra/doc",
			"Comment": "v0.0.1-34-gc439c4fa093711",
			"Rev": "c439c4fa093711d42e1b01acb1235b52004753c1"
		},
		{
			"ImportPath": "github.com/spf13/jwalterweatherman",
			"Rev": "33c24e77fb80341fe7130ee7c594256ff08ccc46"
		},
		{
			"ImportPath": "github.com/spf13/pflag",
			"Comment": "v1.0.1",
			"Rev": "583c0c0531f06d5278b7d917446061adc344b5cd"
		},
		{
			"ImportPath": "github.com/spf13/viper",
			"Rev": "7fb2782df3d83e0036cc89f461ed0422628776f4"
		},
		{
			"ImportPath": "github.com/storageos/go-api",
			"Comment": "0.3.4",
			"Rev": "3a4032328d99c1b43fbda3d85bd3c80fa06e1707"
		},
		{
			"ImportPath": "github.com/storageos/go-api/netutil",
			"Comment": "0.3.4",
			"Rev": "3a4032328d99c1b43fbda3d85bd3c80fa06e1707"
		},
		{
			"ImportPath": "github.com/storageos/go-api/serror",
			"Comment": "0.3.4",
			"Rev": "3a4032328d99c1b43fbda3d85bd3c80fa06e1707"
		},
		{
			"ImportPath": "github.com/storageos/go-api/types",
			"Comment": "0.3.4",
			"Rev": "3a4032328d99c1b43fbda3d85bd3c80fa06e1707"
		},
		{
			"ImportPath": "github.com/stretchr/objx",
			"Rev": "1a9d0bb9f541897e62256577b352fdbc1fb4fd94"
		},
		{
			"ImportPath": "github.com/stretchr/testify/assert",
			"Comment": "v1.2.1-14-gc679ae2cc0cb27",
			"Rev": "c679ae2cc0cb27ec3293fea7e254e47386f05d69"
		},
		{
			"ImportPath": "github.com/stretchr/testify/mock",
			"Comment": "v1.2.1-14-gc679ae2cc0cb27",
			"Rev": "c679ae2cc0cb27ec3293fea7e254e47386f05d69"
		},
		{
			"ImportPath": "github.com/stretchr/testify/require",
			"Comment": "v1.2.1-14-gc679ae2cc0cb27",
			"Rev": "c679ae2cc0cb27ec3293fea7e254e47386f05d69"
		},
		{
			"ImportPath": "github.com/syndtr/gocapability/capability",
			"Rev": "e7cb7fa329f456b3855136a2642b197bad7366ba"
		},
		{
			"ImportPath": "github.com/tmc/grpc-websocket-proxy/wsproxy",
			"Rev": "89b8d40f7ca833297db804fcb3be53a76d01c238"
		},
		{
			"ImportPath": "github.com/ugorji/go/codec",
			"Rev": "bdcc60b419d136a85cdf2e7cbcac34b3f1cd6e57"
		},
		{
			"ImportPath": "github.com/vishvananda/netlink",
			"Rev": "b2de5d10e38ecce8607e6b438b6d174f389a004e"
		},
		{
			"ImportPath": "github.com/vishvananda/netlink/nl",
			"Rev": "b2de5d10e38ecce8607e6b438b6d174f389a004e"
		},
		{
			"ImportPath": "github.com/vishvananda/netns",
			"Rev": "be1fbeda19366dea804f00efff2dd73a1642fdcc"
		},
		{
			"ImportPath": "github.com/vmware/govmomi",
			"Comment": "v0.18.0-48-g22f74650cf39ba",
			"Rev": "22f74650cf39ba4649fba45e770df0f44df6f758"
		},
		{
			"ImportPath": "github.com/vmware/govmomi/find",
			"Comment": "v0.18.0-48-g22f74650cf39ba",
			"Rev": "22f74650cf39ba4649fba45e770df0f44df6f758"
		},
		{
			"ImportPath": "github.com/vmware/govmomi/list",
			"Comment": "v0.18.0-48-g22f74650cf39ba",
			"Rev": "22f74650cf39ba4649fba45e770df0f44df6f758"
		},
		{
			"ImportPath": "github.com/vmware/govmomi/lookup",
			"Comment": "v0.18.0-48-g22f74650cf39ba",
			"Rev": "22f74650cf39ba4649fba45e770df0f44df6f758"
		},
		{
			"ImportPath": "github.com/vmware/govmomi/lookup/methods",
			"Comment": "v0.18.0-48-g22f74650cf39ba",
			"Rev": "22f74650cf39ba4649fba45e770df0f44df6f758"
		},
		{
			"ImportPath": "github.com/vmware/govmomi/lookup/simulator",
			"Comment": "v0.18.0-48-g22f74650cf39ba",
			"Rev": "22f74650cf39ba4649fba45e770df0f44df6f758"
		},
		{
			"ImportPath": "github.com/vmware/govmomi/lookup/types",
			"Comment": "v0.18.0-48-g22f74650cf39ba",
			"Rev": "22f74650cf39ba4649fba45e770df0f44df6f758"
		},
		{
			"ImportPath": "github.com/vmware/govmomi/nfc",
			"Comment": "v0.18.0-48-g22f74650cf39ba",
			"Rev": "22f74650cf39ba4649fba45e770df0f44df6f758"
		},
		{
			"ImportPath": "github.com/vmware/govmomi/object",
			"Comment": "v0.18.0-48-g22f74650cf39ba",
			"Rev": "22f74650cf39ba4649fba45e770df0f44df6f758"
		},
		{
			"ImportPath": "github.com/vmware/govmomi/pbm",
			"Comment": "v0.18.0-48-g22f74650cf39ba",
			"Rev": "22f74650cf39ba4649fba45e770df0f44df6f758"
		},
		{
			"ImportPath": "github.com/vmware/govmomi/pbm/methods",
			"Comment": "v0.18.0-48-g22f74650cf39ba",
			"Rev": "22f74650cf39ba4649fba45e770df0f44df6f758"
		},
		{
			"ImportPath": "github.com/vmware/govmomi/pbm/types",
			"Comment": "v0.18.0-48-g22f74650cf39ba",
			"Rev": "22f74650cf39ba4649fba45e770df0f44df6f758"
		},
		{
			"ImportPath": "github.com/vmware/govmomi/property",
			"Comment": "v0.18.0-48-g22f74650cf39ba",
			"Rev": "22f74650cf39ba4649fba45e770df0f44df6f758"
		},
		{
			"ImportPath": "github.com/vmware/govmomi/session",
			"Comment": "v0.18.0-48-g22f74650cf39ba",
			"Rev": "22f74650cf39ba4649fba45e770df0f44df6f758"
		},
		{
			"ImportPath": "github.com/vmware/govmomi/simulator",
			"Comment": "v0.18.0-48-g22f74650cf39ba",
			"Rev": "22f74650cf39ba4649fba45e770df0f44df6f758"
		},
		{
			"ImportPath": "github.com/vmware/govmomi/simulator/esx",
			"Comment": "v0.18.0-48-g22f74650cf39ba",
			"Rev": "22f74650cf39ba4649fba45e770df0f44df6f758"
		},
		{
			"ImportPath": "github.com/vmware/govmomi/simulator/vpx",
			"Comment": "v0.18.0-48-g22f74650cf39ba",
			"Rev": "22f74650cf39ba4649fba45e770df0f44df6f758"
		},
		{
			"ImportPath": "github.com/vmware/govmomi/sts",
			"Comment": "v0.18.0-48-g22f74650cf39ba",
			"Rev": "22f74650cf39ba4649fba45e770df0f44df6f758"
		},
		{
			"ImportPath": "github.com/vmware/govmomi/sts/internal",
			"Comment": "v0.18.0-48-g22f74650cf39ba",
			"Rev": "22f74650cf39ba4649fba45e770df0f44df6f758"
		},
		{
			"ImportPath": "github.com/vmware/govmomi/sts/simulator",
			"Comment": "v0.18.0-48-g22f74650cf39ba",
			"Rev": "22f74650cf39ba4649fba45e770df0f44df6f758"
		},
		{
			"ImportPath": "github.com/vmware/govmomi/task",
			"Comment": "v0.18.0-48-g22f74650cf39ba",
			"Rev": "22f74650cf39ba4649fba45e770df0f44df6f758"
		},
		{
			"ImportPath": "github.com/vmware/govmomi/vapi/internal",
			"Comment": "v0.18.0-48-g22f74650cf39ba",
			"Rev": "22f74650cf39ba4649fba45e770df0f44df6f758"
		},
		{
			"ImportPath": "github.com/vmware/govmomi/vapi/rest",
			"Comment": "v0.18.0-48-g22f74650cf39ba",
			"Rev": "22f74650cf39ba4649fba45e770df0f44df6f758"
		},
		{
			"ImportPath": "github.com/vmware/govmomi/vapi/simulator",
			"Comment": "v0.18.0-48-g22f74650cf39ba",
			"Rev": "22f74650cf39ba4649fba45e770df0f44df6f758"
		},
		{
			"ImportPath": "github.com/vmware/govmomi/vapi/tags",
			"Comment": "v0.18.0-48-g22f74650cf39ba",
			"Rev": "22f74650cf39ba4649fba45e770df0f44df6f758"
		},
		{
			"ImportPath": "github.com/vmware/govmomi/vim25",
			"Comment": "v0.18.0-48-g22f74650cf39ba",
			"Rev": "22f74650cf39ba4649fba45e770df0f44df6f758"
		},
		{
			"ImportPath": "github.com/vmware/govmomi/vim25/debug",
			"Comment": "v0.18.0-48-g22f74650cf39ba",
			"Rev": "22f74650cf39ba4649fba45e770df0f44df6f758"
		},
		{
			"ImportPath": "github.com/vmware/govmomi/vim25/methods",
			"Comment": "v0.18.0-48-g22f74650cf39ba",
			"Rev": "22f74650cf39ba4649fba45e770df0f44df6f758"
		},
		{
			"ImportPath": "github.com/vmware/govmomi/vim25/mo",
			"Comment": "v0.18.0-48-g22f74650cf39ba",
			"Rev": "22f74650cf39ba4649fba45e770df0f44df6f758"
		},
		{
			"ImportPath": "github.com/vmware/govmomi/vim25/progress",
			"Comment": "v0.18.0-48-g22f74650cf39ba",
			"Rev": "22f74650cf39ba4649fba45e770df0f44df6f758"
		},
		{
			"ImportPath": "github.com/vmware/govmomi/vim25/soap",
			"Comment": "v0.18.0-48-g22f74650cf39ba",
			"Rev": "22f74650cf39ba4649fba45e770df0f44df6f758"
		},
		{
			"ImportPath": "github.com/vmware/govmomi/vim25/types",
			"Comment": "v0.18.0-48-g22f74650cf39ba",
			"Rev": "22f74650cf39ba4649fba45e770df0f44df6f758"
		},
		{
			"ImportPath": "github.com/vmware/govmomi/vim25/xml",
			"Comment": "v0.18.0-48-g22f74650cf39ba",
			"Rev": "22f74650cf39ba4649fba45e770df0f44df6f758"
		},
		{
			"ImportPath": "github.com/vmware/photon-controller-go-sdk/SSPI",
			"Comment": "PROMOTED-488",
			"Rev": "4a435daef6ccd3d0edaac1161e76f51a70c2589a"
		},
		{
			"ImportPath": "github.com/vmware/photon-controller-go-sdk/photon",
			"Comment": "PROMOTED-488",
			"Rev": "4a435daef6ccd3d0edaac1161e76f51a70c2589a"
		},
		{
			"ImportPath": "github.com/vmware/photon-controller-go-sdk/photon/lightwave",
			"Comment": "PROMOTED-488",
			"Rev": "4a435daef6ccd3d0edaac1161e76f51a70c2589a"
		},
		{
			"ImportPath": "github.com/xanzy/go-cloudstack/cloudstack",
			"Comment": "v2.1.1-1-g1e2cbf647e57fa",
			"Rev": "1e2cbf647e57fa90353612074fdfc42faf5073bf"
		},
		{
			"ImportPath": "github.com/xiang90/probing",
			"Comment": "0.0.1",
			"Rev": "07dd2e8dfe18522e9c447ba95f2fe95262f63bb2"
		},
		{
			"ImportPath": "go.uber.org/atomic",
			"Comment": "v1.3.2-3-g8dc6146f756937",
			"Rev": "8dc6146f7569370a472715e178d8ae31172ee6da"
		},
		{
			"ImportPath": "go.uber.org/multierr",
			"Comment": "v1.1.0-2-gddea229ff1dff9",
			"Rev": "ddea229ff1dff9e6fe8a6c0344ac73b09e81fce5"
		},
		{
			"ImportPath": "go.uber.org/zap",
			"Comment": "v1.9.1-1-g67bc79d13d155c",
			"Rev": "67bc79d13d155c02fd008f721863ff8cc5f30659"
		},
		{
			"ImportPath": "go.uber.org/zap/buffer",
			"Comment": "v1.9.1-1-g67bc79d13d155c",
			"Rev": "67bc79d13d155c02fd008f721863ff8cc5f30659"
		},
		{
			"ImportPath": "go.uber.org/zap/internal/bufferpool",
			"Comment": "v1.9.1-1-g67bc79d13d155c",
			"Rev": "67bc79d13d155c02fd008f721863ff8cc5f30659"
		},
		{
			"ImportPath": "go.uber.org/zap/internal/color",
			"Comment": "v1.9.1-1-g67bc79d13d155c",
			"Rev": "67bc79d13d155c02fd008f721863ff8cc5f30659"
		},
		{
			"ImportPath": "go.uber.org/zap/internal/exit",
			"Comment": "v1.9.1-1-g67bc79d13d155c",
			"Rev": "67bc79d13d155c02fd008f721863ff8cc5f30659"
		},
		{
			"ImportPath": "go.uber.org/zap/zapcore",
			"Comment": "v1.9.1-1-g67bc79d13d155c",
			"Rev": "67bc79d13d155c02fd008f721863ff8cc5f30659"
		},
		{
			"ImportPath": "golang.org/x/crypto/bcrypt",
			"Rev": "de0752318171da717af4ce24d0a2e8626afaeb11"
		},
		{
			"ImportPath": "golang.org/x/crypto/blowfish",
			"Rev": "de0752318171da717af4ce24d0a2e8626afaeb11"
		},
		{
			"ImportPath": "golang.org/x/crypto/cryptobyte",
			"Rev": "de0752318171da717af4ce24d0a2e8626afaeb11"
		},
		{
			"ImportPath": "golang.org/x/crypto/cryptobyte/asn1",
			"Rev": "de0752318171da717af4ce24d0a2e8626afaeb11"
		},
		{
			"ImportPath": "golang.org/x/crypto/curve25519",
			"Rev": "de0752318171da717af4ce24d0a2e8626afaeb11"
		},
		{
			"ImportPath": "golang.org/x/crypto/ed25519",
			"Rev": "de0752318171da717af4ce24d0a2e8626afaeb11"
		},
		{
			"ImportPath": "golang.org/x/crypto/ed25519/internal/edwards25519",
			"Rev": "de0752318171da717af4ce24d0a2e8626afaeb11"
		},
		{
			"ImportPath": "golang.org/x/crypto/internal/chacha20",
			"Rev": "de0752318171da717af4ce24d0a2e8626afaeb11"
		},
		{
			"ImportPath": "golang.org/x/crypto/internal/subtle",
			"Rev": "de0752318171da717af4ce24d0a2e8626afaeb11"
		},
		{
			"ImportPath": "golang.org/x/crypto/nacl/secretbox",
			"Rev": "de0752318171da717af4ce24d0a2e8626afaeb11"
		},
		{
			"ImportPath": "golang.org/x/crypto/ocsp",
			"Rev": "de0752318171da717af4ce24d0a2e8626afaeb11"
		},
		{
			"ImportPath": "golang.org/x/crypto/pkcs12",
			"Rev": "de0752318171da717af4ce24d0a2e8626afaeb11"
		},
		{
			"ImportPath": "golang.org/x/crypto/pkcs12/internal/rc2",
			"Rev": "de0752318171da717af4ce24d0a2e8626afaeb11"
		},
		{
			"ImportPath": "golang.org/x/crypto/poly1305",
			"Rev": "de0752318171da717af4ce24d0a2e8626afaeb11"
		},
		{
			"ImportPath": "golang.org/x/crypto/salsa20/salsa",
			"Rev": "de0752318171da717af4ce24d0a2e8626afaeb11"
		},
		{
			"ImportPath": "golang.org/x/crypto/ssh",
			"Rev": "de0752318171da717af4ce24d0a2e8626afaeb11"
		},
		{
			"ImportPath": "golang.org/x/crypto/ssh/terminal",
			"Rev": "de0752318171da717af4ce24d0a2e8626afaeb11"
		},
		{
			"ImportPath": "golang.org/x/lint",
			"Rev": "8f45f776aaf18cebc8d65861cc70c33c60471952"
		},
		{
			"ImportPath": "golang.org/x/lint/golint",
			"Rev": "8f45f776aaf18cebc8d65861cc70c33c60471952"
		},
		{
			"ImportPath": "golang.org/x/net/context",
			"Rev": "0ed95abb35c445290478a5348a7b38bb154135fd"
		},
		{
			"ImportPath": "golang.org/x/net/context/ctxhttp",
			"Rev": "0ed95abb35c445290478a5348a7b38bb154135fd"
		},
		{
			"ImportPath": "golang.org/x/net/html",
			"Rev": "0ed95abb35c445290478a5348a7b38bb154135fd"
		},
		{
			"ImportPath": "golang.org/x/net/html/atom",
			"Rev": "0ed95abb35c445290478a5348a7b38bb154135fd"
		},
		{
			"ImportPath": "golang.org/x/net/http2",
			"Rev": "0ed95abb35c445290478a5348a7b38bb154135fd"
		},
		{
			"ImportPath": "golang.org/x/net/http2/hpack",
			"Rev": "0ed95abb35c445290478a5348a7b38bb154135fd"
		},
		{
			"ImportPath": "golang.org/x/net/idna",
			"Rev": "0ed95abb35c445290478a5348a7b38bb154135fd"
		},
		{
			"ImportPath": "golang.org/x/net/internal/timeseries",
			"Rev": "0ed95abb35c445290478a5348a7b38bb154135fd"
		},
		{
			"ImportPath": "golang.org/x/net/lex/httplex",
			"Rev": "0ed95abb35c445290478a5348a7b38bb154135fd"
		},
		{
			"ImportPath": "golang.org/x/net/proxy",
			"Rev": "0ed95abb35c445290478a5348a7b38bb154135fd"
		},
		{
			"ImportPath": "golang.org/x/net/trace",
			"Rev": "0ed95abb35c445290478a5348a7b38bb154135fd"
		},
		{
			"ImportPath": "golang.org/x/net/websocket",
			"Rev": "0ed95abb35c445290478a5348a7b38bb154135fd"
		},
		{
			"ImportPath": "golang.org/x/oauth2",
			"Rev": "a6bd8cefa1811bd24b86f8902872e4e8225f74c4"
		},
		{
			"ImportPath": "golang.org/x/oauth2/google",
			"Rev": "a6bd8cefa1811bd24b86f8902872e4e8225f74c4"
		},
		{
			"ImportPath": "golang.org/x/oauth2/internal",
			"Rev": "a6bd8cefa1811bd24b86f8902872e4e8225f74c4"
		},
		{
			"ImportPath": "golang.org/x/oauth2/jws",
			"Rev": "a6bd8cefa1811bd24b86f8902872e4e8225f74c4"
		},
		{
			"ImportPath": "golang.org/x/oauth2/jwt",
			"Rev": "a6bd8cefa1811bd24b86f8902872e4e8225f74c4"
		},
		{
			"ImportPath": "golang.org/x/sys/unix",
			"Rev": "95c6576299259db960f6c5b9b69ea52422860fce"
		},
		{
			"ImportPath": "golang.org/x/sys/windows",
			"Rev": "95c6576299259db960f6c5b9b69ea52422860fce"
		},
		{
			"ImportPath": "golang.org/x/sys/windows/registry",
			"Rev": "95c6576299259db960f6c5b9b69ea52422860fce"
		},
		{
			"ImportPath": "golang.org/x/sys/windows/svc",
			"Rev": "95c6576299259db960f6c5b9b69ea52422860fce"
		},
		{
			"ImportPath": "golang.org/x/text/cases",
			"Rev": "b19bf474d317b857955b12035d2c5acb57ce8b01"
		},
		{
			"ImportPath": "golang.org/x/text/encoding",
			"Rev": "b19bf474d317b857955b12035d2c5acb57ce8b01"
		},
		{
			"ImportPath": "golang.org/x/text/encoding/internal",
			"Rev": "b19bf474d317b857955b12035d2c5acb57ce8b01"
		},
		{
			"ImportPath": "golang.org/x/text/encoding/internal/identifier",
			"Rev": "b19bf474d317b857955b12035d2c5acb57ce8b01"
		},
		{
			"ImportPath": "golang.org/x/text/encoding/unicode",
			"Rev": "b19bf474d317b857955b12035d2c5acb57ce8b01"
		},
		{
			"ImportPath": "golang.org/x/text/internal",
			"Rev": "b19bf474d317b857955b12035d2c5acb57ce8b01"
		},
		{
			"ImportPath": "golang.org/x/text/internal/tag",
			"Rev": "b19bf474d317b857955b12035d2c5acb57ce8b01"
		},
		{
			"ImportPath": "golang.org/x/text/internal/utf8internal",
			"Rev": "b19bf474d317b857955b12035d2c5acb57ce8b01"
		},
		{
			"ImportPath": "golang.org/x/text/language",
			"Rev": "b19bf474d317b857955b12035d2c5acb57ce8b01"
		},
		{
			"ImportPath": "golang.org/x/text/runes",
			"Rev": "b19bf474d317b857955b12035d2c5acb57ce8b01"
		},
		{
			"ImportPath": "golang.org/x/text/secure/bidirule",
			"Rev": "b19bf474d317b857955b12035d2c5acb57ce8b01"
		},
		{
			"ImportPath": "golang.org/x/text/secure/precis",
			"Rev": "b19bf474d317b857955b12035d2c5acb57ce8b01"
		},
		{
			"ImportPath": "golang.org/x/text/transform",
			"Rev": "b19bf474d317b857955b12035d2c5acb57ce8b01"
		},
		{
			"ImportPath": "golang.org/x/text/unicode/bidi",
			"Rev": "b19bf474d317b857955b12035d2c5acb57ce8b01"
		},
		{
			"ImportPath": "golang.org/x/text/unicode/norm",
			"Rev": "b19bf474d317b857955b12035d2c5acb57ce8b01"
		},
		{
			"ImportPath": "golang.org/x/text/width",
			"Rev": "b19bf474d317b857955b12035d2c5acb57ce8b01"
		},
		{
			"ImportPath": "golang.org/x/time/rate",
			"Rev": "f51c12702a4d776e4c1fa9b0fabab841babae631"
		},
		{
			"ImportPath": "golang.org/x/tools/benchmark/parse",
			"Rev": "2382e3994d48b1d22acc2c86bcad0a2aff028e32"
		},
		{
			"ImportPath": "golang.org/x/tools/container/intsets",
			"Rev": "2382e3994d48b1d22acc2c86bcad0a2aff028e32"
		},
		{
			"ImportPath": "golang.org/x/tools/go/ast/astutil",
			"Rev": "2382e3994d48b1d22acc2c86bcad0a2aff028e32"
		},
		{
			"ImportPath": "golang.org/x/tools/go/gcexportdata",
			"Rev": "2382e3994d48b1d22acc2c86bcad0a2aff028e32"
		},
		{
			"ImportPath": "golang.org/x/tools/go/gcimporter15",
			"Rev": "2382e3994d48b1d22acc2c86bcad0a2aff028e32"
		},
		{
			"ImportPath": "golang.org/x/tools/go/vcs",
			"Rev": "2382e3994d48b1d22acc2c86bcad0a2aff028e32"
		},
		{
			"ImportPath": "golang.org/x/tools/imports",
			"Rev": "2382e3994d48b1d22acc2c86bcad0a2aff028e32"
		},
		{
			"ImportPath": "gonum.org/v1/gonum/blas",
			"Rev": "cebdade430ccb61c1feba4878085f6cf8cb3320e"
		},
		{
			"ImportPath": "gonum.org/v1/gonum/blas/blas64",
			"Rev": "cebdade430ccb61c1feba4878085f6cf8cb3320e"
		},
		{
			"ImportPath": "gonum.org/v1/gonum/blas/gonum",
			"Rev": "cebdade430ccb61c1feba4878085f6cf8cb3320e"
		},
		{
			"ImportPath": "gonum.org/v1/gonum/floats",
			"Rev": "cebdade430ccb61c1feba4878085f6cf8cb3320e"
		},
		{
			"ImportPath": "gonum.org/v1/gonum/graph",
			"Rev": "cebdade430ccb61c1feba4878085f6cf8cb3320e"
		},
		{
			"ImportPath": "gonum.org/v1/gonum/graph/encoding",
			"Rev": "cebdade430ccb61c1feba4878085f6cf8cb3320e"
		},
		{
			"ImportPath": "gonum.org/v1/gonum/graph/encoding/dot",
			"Rev": "cebdade430ccb61c1feba4878085f6cf8cb3320e"
		},
		{
			"ImportPath": "gonum.org/v1/gonum/graph/formats/dot",
			"Rev": "cebdade430ccb61c1feba4878085f6cf8cb3320e"
		},
		{
			"ImportPath": "gonum.org/v1/gonum/graph/formats/dot/ast",
			"Rev": "cebdade430ccb61c1feba4878085f6cf8cb3320e"
		},
		{
			"ImportPath": "gonum.org/v1/gonum/graph/formats/dot/internal/astx",
			"Rev": "cebdade430ccb61c1feba4878085f6cf8cb3320e"
		},
		{
			"ImportPath": "gonum.org/v1/gonum/graph/formats/dot/internal/errors",
			"Rev": "cebdade430ccb61c1feba4878085f6cf8cb3320e"
		},
		{
			"ImportPath": "gonum.org/v1/gonum/graph/formats/dot/internal/lexer",
			"Rev": "cebdade430ccb61c1feba4878085f6cf8cb3320e"
		},
		{
			"ImportPath": "gonum.org/v1/gonum/graph/formats/dot/internal/parser",
			"Rev": "cebdade430ccb61c1feba4878085f6cf8cb3320e"
		},
		{
			"ImportPath": "gonum.org/v1/gonum/graph/formats/dot/internal/token",
			"Rev": "cebdade430ccb61c1feba4878085f6cf8cb3320e"
		},
		{
			"ImportPath": "gonum.org/v1/gonum/graph/internal/ordered",
			"Rev": "cebdade430ccb61c1feba4878085f6cf8cb3320e"
		},
		{
			"ImportPath": "gonum.org/v1/gonum/graph/internal/set",
			"Rev": "cebdade430ccb61c1feba4878085f6cf8cb3320e"
		},
		{
			"ImportPath": "gonum.org/v1/gonum/graph/internal/uid",
			"Rev": "cebdade430ccb61c1feba4878085f6cf8cb3320e"
		},
		{
			"ImportPath": "gonum.org/v1/gonum/graph/simple",
			"Rev": "cebdade430ccb61c1feba4878085f6cf8cb3320e"
		},
		{
			"ImportPath": "gonum.org/v1/gonum/internal/asm/c128",
			"Rev": "cebdade430ccb61c1feba4878085f6cf8cb3320e"
		},
		{
			"ImportPath": "gonum.org/v1/gonum/internal/asm/f32",
			"Rev": "cebdade430ccb61c1feba4878085f6cf8cb3320e"
		},
		{
			"ImportPath": "gonum.org/v1/gonum/internal/asm/f64",
			"Rev": "cebdade430ccb61c1feba4878085f6cf8cb3320e"
		},
		{
			"ImportPath": "gonum.org/v1/gonum/internal/math32",
			"Rev": "cebdade430ccb61c1feba4878085f6cf8cb3320e"
		},
		{
			"ImportPath": "gonum.org/v1/gonum/lapack",
			"Rev": "cebdade430ccb61c1feba4878085f6cf8cb3320e"
		},
		{
			"ImportPath": "gonum.org/v1/gonum/lapack/gonum",
			"Rev": "cebdade430ccb61c1feba4878085f6cf8cb3320e"
		},
		{
			"ImportPath": "gonum.org/v1/gonum/lapack/lapack64",
			"Rev": "cebdade430ccb61c1feba4878085f6cf8cb3320e"
		},
		{
			"ImportPath": "gonum.org/v1/gonum/mat",
			"Rev": "cebdade430ccb61c1feba4878085f6cf8cb3320e"
		},
		{
			"ImportPath": "google.golang.org/api/compute/v0.alpha",
			"Rev": "583d854617af4d2080b5d2a24d72f7fc5a128ab2"
		},
		{
			"ImportPath": "google.golang.org/api/compute/v0.beta",
			"Rev": "583d854617af4d2080b5d2a24d72f7fc5a128ab2"
		},
		{
			"ImportPath": "google.golang.org/api/compute/v1",
			"Rev": "583d854617af4d2080b5d2a24d72f7fc5a128ab2"
		},
		{
			"ImportPath": "google.golang.org/api/container/v1",
			"Rev": "583d854617af4d2080b5d2a24d72f7fc5a128ab2"
		},
		{
			"ImportPath": "google.golang.org/api/gensupport",
			"Rev": "583d854617af4d2080b5d2a24d72f7fc5a128ab2"
		},
		{
			"ImportPath": "google.golang.org/api/googleapi",
			"Rev": "583d854617af4d2080b5d2a24d72f7fc5a128ab2"
		},
		{
			"ImportPath": "google.golang.org/api/googleapi/internal/uritemplates",
			"Rev": "583d854617af4d2080b5d2a24d72f7fc5a128ab2"
		},
		{
			"ImportPath": "google.golang.org/api/logging/v2beta1",
			"Rev": "583d854617af4d2080b5d2a24d72f7fc5a128ab2"
		},
		{
			"ImportPath": "google.golang.org/api/monitoring/v3",
			"Rev": "583d854617af4d2080b5d2a24d72f7fc5a128ab2"
		},
		{
			"ImportPath": "google.golang.org/api/pubsub/v1",
			"Rev": "583d854617af4d2080b5d2a24d72f7fc5a128ab2"
		},
		{
			"ImportPath": "google.golang.org/api/tpu/v1",
			"Rev": "583d854617af4d2080b5d2a24d72f7fc5a128ab2"
		},
		{
			"ImportPath": "google.golang.org/genproto/googleapis/rpc/status",
			"Rev": "09f6ed296fc66555a25fe4ce95173148778dfa85"
		},
		{
			"ImportPath": "google.golang.org/grpc",
			"Comment": "v1.13.0",
			"Rev": "168a6198bcb0ef175f7dacec0b8691fc141dc9b8"
		},
		{
			"ImportPath": "google.golang.org/grpc/balancer",
			"Comment": "v1.13.0",
			"Rev": "168a6198bcb0ef175f7dacec0b8691fc141dc9b8"
		},
		{
			"ImportPath": "google.golang.org/grpc/balancer/base",
			"Comment": "v1.13.0",
			"Rev": "168a6198bcb0ef175f7dacec0b8691fc141dc9b8"
		},
		{
			"ImportPath": "google.golang.org/grpc/balancer/roundrobin",
			"Comment": "v1.13.0",
			"Rev": "168a6198bcb0ef175f7dacec0b8691fc141dc9b8"
		},
		{
			"ImportPath": "google.golang.org/grpc/codes",
			"Comment": "v1.13.0",
			"Rev": "168a6198bcb0ef175f7dacec0b8691fc141dc9b8"
		},
		{
			"ImportPath": "google.golang.org/grpc/connectivity",
			"Comment": "v1.13.0",
			"Rev": "168a6198bcb0ef175f7dacec0b8691fc141dc9b8"
		},
		{
			"ImportPath": "google.golang.org/grpc/credentials",
			"Comment": "v1.13.0",
			"Rev": "168a6198bcb0ef175f7dacec0b8691fc141dc9b8"
		},
		{
			"ImportPath": "google.golang.org/grpc/encoding",
			"Comment": "v1.13.0",
			"Rev": "168a6198bcb0ef175f7dacec0b8691fc141dc9b8"
		},
		{
			"ImportPath": "google.golang.org/grpc/encoding/proto",
			"Comment": "v1.13.0",
			"Rev": "168a6198bcb0ef175f7dacec0b8691fc141dc9b8"
		},
		{
			"ImportPath": "google.golang.org/grpc/grpclb/grpc_lb_v1/messages",
			"Comment": "v1.13.0",
			"Rev": "168a6198bcb0ef175f7dacec0b8691fc141dc9b8"
		},
		{
			"ImportPath": "google.golang.org/grpc/grpclog",
			"Comment": "v1.13.0",
			"Rev": "168a6198bcb0ef175f7dacec0b8691fc141dc9b8"
		},
		{
			"ImportPath": "google.golang.org/grpc/health",
			"Comment": "v1.13.0",
			"Rev": "168a6198bcb0ef175f7dacec0b8691fc141dc9b8"
		},
		{
			"ImportPath": "google.golang.org/grpc/health/grpc_health_v1",
			"Comment": "v1.13.0",
			"Rev": "168a6198bcb0ef175f7dacec0b8691fc141dc9b8"
		},
		{
			"ImportPath": "google.golang.org/grpc/internal",
			"Comment": "v1.13.0",
			"Rev": "168a6198bcb0ef175f7dacec0b8691fc141dc9b8"
		},
		{
			"ImportPath": "google.golang.org/grpc/internal/backoff",
			"Comment": "v1.13.0",
			"Rev": "168a6198bcb0ef175f7dacec0b8691fc141dc9b8"
		},
		{
			"ImportPath": "google.golang.org/grpc/internal/channelz",
			"Comment": "v1.13.0",
			"Rev": "168a6198bcb0ef175f7dacec0b8691fc141dc9b8"
		},
		{
			"ImportPath": "google.golang.org/grpc/internal/grpcrand",
			"Comment": "v1.13.0",
			"Rev": "168a6198bcb0ef175f7dacec0b8691fc141dc9b8"
		},
		{
			"ImportPath": "google.golang.org/grpc/keepalive",
			"Comment": "v1.13.0",
			"Rev": "168a6198bcb0ef175f7dacec0b8691fc141dc9b8"
		},
		{
			"ImportPath": "google.golang.org/grpc/metadata",
			"Comment": "v1.13.0",
			"Rev": "168a6198bcb0ef175f7dacec0b8691fc141dc9b8"
		},
		{
			"ImportPath": "google.golang.org/grpc/naming",
			"Comment": "v1.13.0",
			"Rev": "168a6198bcb0ef175f7dacec0b8691fc141dc9b8"
		},
		{
			"ImportPath": "google.golang.org/grpc/peer",
			"Comment": "v1.13.0",
			"Rev": "168a6198bcb0ef175f7dacec0b8691fc141dc9b8"
		},
		{
			"ImportPath": "google.golang.org/grpc/resolver",
			"Comment": "v1.13.0",
			"Rev": "168a6198bcb0ef175f7dacec0b8691fc141dc9b8"
		},
		{
			"ImportPath": "google.golang.org/grpc/resolver/dns",
			"Comment": "v1.13.0",
			"Rev": "168a6198bcb0ef175f7dacec0b8691fc141dc9b8"
		},
		{
			"ImportPath": "google.golang.org/grpc/resolver/passthrough",
			"Comment": "v1.13.0",
			"Rev": "168a6198bcb0ef175f7dacec0b8691fc141dc9b8"
		},
		{
			"ImportPath": "google.golang.org/grpc/stats",
			"Comment": "v1.13.0",
			"Rev": "168a6198bcb0ef175f7dacec0b8691fc141dc9b8"
		},
		{
			"ImportPath": "google.golang.org/grpc/status",
			"Comment": "v1.13.0",
			"Rev": "168a6198bcb0ef175f7dacec0b8691fc141dc9b8"
		},
		{
			"ImportPath": "google.golang.org/grpc/tap",
			"Comment": "v1.13.0",
			"Rev": "168a6198bcb0ef175f7dacec0b8691fc141dc9b8"
		},
		{
			"ImportPath": "google.golang.org/grpc/transport",
			"Comment": "v1.13.0",
			"Rev": "168a6198bcb0ef175f7dacec0b8691fc141dc9b8"
		},
		{
			"ImportPath": "gopkg.in/gcfg.v1",
			"Comment": "v1.2.0",
			"Rev": "27e4946190b4a327b539185f2b5b1f7c84730728"
		},
		{
			"ImportPath": "gopkg.in/gcfg.v1/scanner",
			"Comment": "v1.2.0",
			"Rev": "27e4946190b4a327b539185f2b5b1f7c84730728"
		},
		{
			"ImportPath": "gopkg.in/gcfg.v1/token",
			"Comment": "v1.2.0",
			"Rev": "27e4946190b4a327b539185f2b5b1f7c84730728"
		},
		{
			"ImportPath": "gopkg.in/gcfg.v1/types",
			"Comment": "v1.2.0",
			"Rev": "27e4946190b4a327b539185f2b5b1f7c84730728"
		},
		{
			"ImportPath": "gopkg.in/inf.v0",
			"Comment": "v0.9.0",
			"Rev": "3887ee99ecf07df5b447e9b00d9c0b2adaa9f3e4"
		},
		{
			"ImportPath": "gopkg.in/natefinch/lumberjack.v2",
			"Comment": "v1.0-16-g20b71e5b60d756",
			"Rev": "20b71e5b60d756d3d2f80def009790325acc2b23"
		},
		{
			"ImportPath": "gopkg.in/square/go-jose.v2",
			"Comment": "v2.1.6-4-g89060dee6a84df",
			"Rev": "89060dee6a84df9a4dae49f676f0c755037834f1"
		},
		{
			"ImportPath": "gopkg.in/square/go-jose.v2/cipher",
			"Comment": "v2.1.6-4-g89060dee6a84df",
			"Rev": "89060dee6a84df9a4dae49f676f0c755037834f1"
		},
		{
			"ImportPath": "gopkg.in/square/go-jose.v2/json",
			"Comment": "v2.1.6-4-g89060dee6a84df",
			"Rev": "89060dee6a84df9a4dae49f676f0c755037834f1"
		},
		{
			"ImportPath": "gopkg.in/square/go-jose.v2/jwt",
			"Comment": "v2.1.6-4-g89060dee6a84df",
			"Rev": "89060dee6a84df9a4dae49f676f0c755037834f1"
		},
		{
			"ImportPath": "gopkg.in/warnings.v0",
			"Comment": "v0.1.1",
			"Rev": "8a331561fe74dadba6edfc59f3be66c22c3b065d"
		},
		{
			"ImportPath": "gopkg.in/yaml.v2",
			"Comment": "v2.2.1",
			"Rev": "5420a8b6744d3b0345ab293f6fcba19c978f1183"
		},
		{
			"ImportPath": "k8s.io/gengo/args",
			"Rev": "51747d6e00da1fc578d5a333a93bb2abcbce7a95"
		},
		{
			"ImportPath": "k8s.io/gengo/examples/deepcopy-gen/generators",
			"Rev": "51747d6e00da1fc578d5a333a93bb2abcbce7a95"
		},
		{
			"ImportPath": "k8s.io/gengo/examples/defaulter-gen/generators",
			"Rev": "51747d6e00da1fc578d5a333a93bb2abcbce7a95"
		},
		{
			"ImportPath": "k8s.io/gengo/examples/import-boss/generators",
			"Rev": "51747d6e00da1fc578d5a333a93bb2abcbce7a95"
		},
		{
			"ImportPath": "k8s.io/gengo/examples/set-gen/generators",
			"Rev": "51747d6e00da1fc578d5a333a93bb2abcbce7a95"
		},
		{
			"ImportPath": "k8s.io/gengo/examples/set-gen/sets",
			"Rev": "51747d6e00da1fc578d5a333a93bb2abcbce7a95"
		},
		{
			"ImportPath": "k8s.io/gengo/generator",
			"Rev": "51747d6e00da1fc578d5a333a93bb2abcbce7a95"
		},
		{
			"ImportPath": "k8s.io/gengo/namer",
			"Rev": "51747d6e00da1fc578d5a333a93bb2abcbce7a95"
		},
		{
			"ImportPath": "k8s.io/gengo/parser",
			"Rev": "51747d6e00da1fc578d5a333a93bb2abcbce7a95"
		},
		{
			"ImportPath": "k8s.io/gengo/types",
			"Rev": "51747d6e00da1fc578d5a333a93bb2abcbce7a95"
		},
		{
			"ImportPath": "k8s.io/heapster/metrics/api/v1/types",
			"Comment": "v1.2.0-beta.1",
			"Rev": "c2ac40f1adf8c42a79badddb2a2acd673cae3bcb"
		},
		{
			"ImportPath": "k8s.io/klog",
			"Rev": "8139d8cb77af419532b33dfa7dd09fbc5f1d344f"
		},
		{
			"ImportPath": "k8s.io/kube-openapi/cmd/openapi-gen",
			"Rev": "0317810137be915b9cf888946c6e115c1bfac693"
		},
		{
			"ImportPath": "k8s.io/kube-openapi/cmd/openapi-gen/args",
			"Rev": "0317810137be915b9cf888946c6e115c1bfac693"
		},
		{
			"ImportPath": "k8s.io/kube-openapi/pkg/aggregator",
			"Rev": "0317810137be915b9cf888946c6e115c1bfac693"
		},
		{
			"ImportPath": "k8s.io/kube-openapi/pkg/builder",
			"Rev": "0317810137be915b9cf888946c6e115c1bfac693"
		},
		{
			"ImportPath": "k8s.io/kube-openapi/pkg/common",
			"Rev": "0317810137be915b9cf888946c6e115c1bfac693"
		},
		{
			"ImportPath": "k8s.io/kube-openapi/pkg/generators",
			"Rev": "0317810137be915b9cf888946c6e115c1bfac693"
		},
		{
			"ImportPath": "k8s.io/kube-openapi/pkg/generators/rules",
			"Rev": "0317810137be915b9cf888946c6e115c1bfac693"
		},
		{
			"ImportPath": "k8s.io/kube-openapi/pkg/handler",
			"Rev": "0317810137be915b9cf888946c6e115c1bfac693"
		},
		{
			"ImportPath": "k8s.io/kube-openapi/pkg/schemaconv",
			"Rev": "0317810137be915b9cf888946c6e115c1bfac693"
		},
		{
			"ImportPath": "k8s.io/kube-openapi/pkg/util",
			"Rev": "0317810137be915b9cf888946c6e115c1bfac693"
		},
		{
			"ImportPath": "k8s.io/kube-openapi/pkg/util/proto",
			"Rev": "0317810137be915b9cf888946c6e115c1bfac693"
		},
		{
			"ImportPath": "k8s.io/kube-openapi/pkg/util/proto/testing",
			"Rev": "0317810137be915b9cf888946c6e115c1bfac693"
		},
		{
			"ImportPath": "k8s.io/kube-openapi/pkg/util/proto/validation",
			"Rev": "0317810137be915b9cf888946c6e115c1bfac693"
		},
		{
			"ImportPath": "k8s.io/kube-openapi/pkg/util/sets",
			"Rev": "0317810137be915b9cf888946c6e115c1bfac693"
		},
		{
			"ImportPath": "k8s.io/repo-infra/kazel",
			"Rev": "00fe14e3d1a3f9a73c4cea62d9c33b29c1e03ac4"
		},
		{
			"ImportPath": "k8s.io/utils/clock",
			"Rev": "8e7ff06bf0e2d3289061230af203e430a15b6dcc"
		},
		{
			"ImportPath": "k8s.io/utils/exec",
			"Rev": "8e7ff06bf0e2d3289061230af203e430a15b6dcc"
		},
		{
			"ImportPath": "k8s.io/utils/exec/testing",
			"Rev": "8e7ff06bf0e2d3289061230af203e430a15b6dcc"
		},
		{
			"ImportPath": "k8s.io/utils/pointer",
			"Rev": "8e7ff06bf0e2d3289061230af203e430a15b6dcc"
		},
		{
<<<<<<< HEAD
			"ImportPath": "sigs.k8s.io/kustomize/pkg/commands/build",
			"Comment": "v1.0.10-69-gef51cceff55b17",
			"Rev": "ef51cceff55b17542fc91d6c4e30ea0bbb9641f7"
		},
		{
			"ImportPath": "sigs.k8s.io/kustomize/pkg/constants",
			"Comment": "v1.0.10-69-gef51cceff55b17",
			"Rev": "ef51cceff55b17542fc91d6c4e30ea0bbb9641f7"
		},
		{
			"ImportPath": "sigs.k8s.io/kustomize/pkg/expansion",
			"Comment": "v1.0.10-69-gef51cceff55b17",
			"Rev": "ef51cceff55b17542fc91d6c4e30ea0bbb9641f7"
		},
		{
			"ImportPath": "sigs.k8s.io/kustomize/pkg/factory",
			"Comment": "v1.0.10-69-gef51cceff55b17",
			"Rev": "ef51cceff55b17542fc91d6c4e30ea0bbb9641f7"
		},
		{
			"ImportPath": "sigs.k8s.io/kustomize/pkg/fs",
			"Comment": "v1.0.10-69-gef51cceff55b17",
			"Rev": "ef51cceff55b17542fc91d6c4e30ea0bbb9641f7"
		},
		{
			"ImportPath": "sigs.k8s.io/kustomize/pkg/gvk",
			"Comment": "v1.0.10-69-gef51cceff55b17",
			"Rev": "ef51cceff55b17542fc91d6c4e30ea0bbb9641f7"
		},
		{
			"ImportPath": "sigs.k8s.io/kustomize/pkg/ifc",
			"Comment": "v1.0.10-69-gef51cceff55b17",
			"Rev": "ef51cceff55b17542fc91d6c4e30ea0bbb9641f7"
		},
		{
			"ImportPath": "sigs.k8s.io/kustomize/pkg/ifc/transformer",
			"Comment": "v1.0.10-69-gef51cceff55b17",
			"Rev": "ef51cceff55b17542fc91d6c4e30ea0bbb9641f7"
		},
		{
			"ImportPath": "sigs.k8s.io/kustomize/pkg/internal/error",
			"Comment": "v1.0.10-69-gef51cceff55b17",
			"Rev": "ef51cceff55b17542fc91d6c4e30ea0bbb9641f7"
		},
		{
			"ImportPath": "sigs.k8s.io/kustomize/pkg/loader",
			"Comment": "v1.0.10-69-gef51cceff55b17",
			"Rev": "ef51cceff55b17542fc91d6c4e30ea0bbb9641f7"
		},
		{
			"ImportPath": "sigs.k8s.io/kustomize/pkg/patch",
			"Comment": "v1.0.10-69-gef51cceff55b17",
			"Rev": "ef51cceff55b17542fc91d6c4e30ea0bbb9641f7"
		},
		{
			"ImportPath": "sigs.k8s.io/kustomize/pkg/patch/transformer",
			"Comment": "v1.0.10-69-gef51cceff55b17",
			"Rev": "ef51cceff55b17542fc91d6c4e30ea0bbb9641f7"
		},
		{
			"ImportPath": "sigs.k8s.io/kustomize/pkg/resid",
			"Comment": "v1.0.10-69-gef51cceff55b17",
			"Rev": "ef51cceff55b17542fc91d6c4e30ea0bbb9641f7"
		},
		{
			"ImportPath": "sigs.k8s.io/kustomize/pkg/resmap",
			"Comment": "v1.0.10-69-gef51cceff55b17",
			"Rev": "ef51cceff55b17542fc91d6c4e30ea0bbb9641f7"
		},
		{
			"ImportPath": "sigs.k8s.io/kustomize/pkg/resource",
			"Comment": "v1.0.10-69-gef51cceff55b17",
			"Rev": "ef51cceff55b17542fc91d6c4e30ea0bbb9641f7"
		},
		{
			"ImportPath": "sigs.k8s.io/kustomize/pkg/target",
			"Comment": "v1.0.10-69-gef51cceff55b17",
			"Rev": "ef51cceff55b17542fc91d6c4e30ea0bbb9641f7"
		},
		{
			"ImportPath": "sigs.k8s.io/kustomize/pkg/transformers",
			"Comment": "v1.0.10-69-gef51cceff55b17",
			"Rev": "ef51cceff55b17542fc91d6c4e30ea0bbb9641f7"
		},
		{
			"ImportPath": "sigs.k8s.io/kustomize/pkg/transformers/config",
			"Comment": "v1.0.10-69-gef51cceff55b17",
			"Rev": "ef51cceff55b17542fc91d6c4e30ea0bbb9641f7"
		},
		{
			"ImportPath": "sigs.k8s.io/kustomize/pkg/transformers/config/defaultconfig",
			"Comment": "v1.0.10-69-gef51cceff55b17",
			"Rev": "ef51cceff55b17542fc91d6c4e30ea0bbb9641f7"
		},
		{
			"ImportPath": "sigs.k8s.io/kustomize/pkg/types",
			"Comment": "v1.0.10-69-gef51cceff55b17",
			"Rev": "ef51cceff55b17542fc91d6c4e30ea0bbb9641f7"
		},
		{
			"ImportPath": "sigs.k8s.io/structured-merge-diff/fieldpath",
			"Rev": "6e488066a1c47f8c285006360b1b39fb3fa8bbbc"
		},
		{
			"ImportPath": "sigs.k8s.io/structured-merge-diff/merge",
			"Rev": "6e488066a1c47f8c285006360b1b39fb3fa8bbbc"
		},
		{
			"ImportPath": "sigs.k8s.io/structured-merge-diff/schema",
			"Rev": "6e488066a1c47f8c285006360b1b39fb3fa8bbbc"
		},
		{
			"ImportPath": "sigs.k8s.io/structured-merge-diff/typed",
			"Rev": "6e488066a1c47f8c285006360b1b39fb3fa8bbbc"
		},
		{
			"ImportPath": "sigs.k8s.io/structured-merge-diff/value",
			"Rev": "6e488066a1c47f8c285006360b1b39fb3fa8bbbc"
		},
		{
=======
>>>>>>> 31e4ece5
			"ImportPath": "sigs.k8s.io/yaml",
			"Comment": "v1.1.0",
			"Rev": "fd68e9863619f6ec2fdd8625fe1f02e7c877e480"
		},
		{
			"ImportPath": "vbom.ml/util/sortorder",
			"Rev": "db5cfe13f5cc80a4990d98e2e1b0707a4d1a5394"
		}
	]
}<|MERGE_RESOLUTION|>--- conflicted
+++ resolved
@@ -4110,107 +4110,6 @@
 			"Rev": "8e7ff06bf0e2d3289061230af203e430a15b6dcc"
 		},
 		{
-<<<<<<< HEAD
-			"ImportPath": "sigs.k8s.io/kustomize/pkg/commands/build",
-			"Comment": "v1.0.10-69-gef51cceff55b17",
-			"Rev": "ef51cceff55b17542fc91d6c4e30ea0bbb9641f7"
-		},
-		{
-			"ImportPath": "sigs.k8s.io/kustomize/pkg/constants",
-			"Comment": "v1.0.10-69-gef51cceff55b17",
-			"Rev": "ef51cceff55b17542fc91d6c4e30ea0bbb9641f7"
-		},
-		{
-			"ImportPath": "sigs.k8s.io/kustomize/pkg/expansion",
-			"Comment": "v1.0.10-69-gef51cceff55b17",
-			"Rev": "ef51cceff55b17542fc91d6c4e30ea0bbb9641f7"
-		},
-		{
-			"ImportPath": "sigs.k8s.io/kustomize/pkg/factory",
-			"Comment": "v1.0.10-69-gef51cceff55b17",
-			"Rev": "ef51cceff55b17542fc91d6c4e30ea0bbb9641f7"
-		},
-		{
-			"ImportPath": "sigs.k8s.io/kustomize/pkg/fs",
-			"Comment": "v1.0.10-69-gef51cceff55b17",
-			"Rev": "ef51cceff55b17542fc91d6c4e30ea0bbb9641f7"
-		},
-		{
-			"ImportPath": "sigs.k8s.io/kustomize/pkg/gvk",
-			"Comment": "v1.0.10-69-gef51cceff55b17",
-			"Rev": "ef51cceff55b17542fc91d6c4e30ea0bbb9641f7"
-		},
-		{
-			"ImportPath": "sigs.k8s.io/kustomize/pkg/ifc",
-			"Comment": "v1.0.10-69-gef51cceff55b17",
-			"Rev": "ef51cceff55b17542fc91d6c4e30ea0bbb9641f7"
-		},
-		{
-			"ImportPath": "sigs.k8s.io/kustomize/pkg/ifc/transformer",
-			"Comment": "v1.0.10-69-gef51cceff55b17",
-			"Rev": "ef51cceff55b17542fc91d6c4e30ea0bbb9641f7"
-		},
-		{
-			"ImportPath": "sigs.k8s.io/kustomize/pkg/internal/error",
-			"Comment": "v1.0.10-69-gef51cceff55b17",
-			"Rev": "ef51cceff55b17542fc91d6c4e30ea0bbb9641f7"
-		},
-		{
-			"ImportPath": "sigs.k8s.io/kustomize/pkg/loader",
-			"Comment": "v1.0.10-69-gef51cceff55b17",
-			"Rev": "ef51cceff55b17542fc91d6c4e30ea0bbb9641f7"
-		},
-		{
-			"ImportPath": "sigs.k8s.io/kustomize/pkg/patch",
-			"Comment": "v1.0.10-69-gef51cceff55b17",
-			"Rev": "ef51cceff55b17542fc91d6c4e30ea0bbb9641f7"
-		},
-		{
-			"ImportPath": "sigs.k8s.io/kustomize/pkg/patch/transformer",
-			"Comment": "v1.0.10-69-gef51cceff55b17",
-			"Rev": "ef51cceff55b17542fc91d6c4e30ea0bbb9641f7"
-		},
-		{
-			"ImportPath": "sigs.k8s.io/kustomize/pkg/resid",
-			"Comment": "v1.0.10-69-gef51cceff55b17",
-			"Rev": "ef51cceff55b17542fc91d6c4e30ea0bbb9641f7"
-		},
-		{
-			"ImportPath": "sigs.k8s.io/kustomize/pkg/resmap",
-			"Comment": "v1.0.10-69-gef51cceff55b17",
-			"Rev": "ef51cceff55b17542fc91d6c4e30ea0bbb9641f7"
-		},
-		{
-			"ImportPath": "sigs.k8s.io/kustomize/pkg/resource",
-			"Comment": "v1.0.10-69-gef51cceff55b17",
-			"Rev": "ef51cceff55b17542fc91d6c4e30ea0bbb9641f7"
-		},
-		{
-			"ImportPath": "sigs.k8s.io/kustomize/pkg/target",
-			"Comment": "v1.0.10-69-gef51cceff55b17",
-			"Rev": "ef51cceff55b17542fc91d6c4e30ea0bbb9641f7"
-		},
-		{
-			"ImportPath": "sigs.k8s.io/kustomize/pkg/transformers",
-			"Comment": "v1.0.10-69-gef51cceff55b17",
-			"Rev": "ef51cceff55b17542fc91d6c4e30ea0bbb9641f7"
-		},
-		{
-			"ImportPath": "sigs.k8s.io/kustomize/pkg/transformers/config",
-			"Comment": "v1.0.10-69-gef51cceff55b17",
-			"Rev": "ef51cceff55b17542fc91d6c4e30ea0bbb9641f7"
-		},
-		{
-			"ImportPath": "sigs.k8s.io/kustomize/pkg/transformers/config/defaultconfig",
-			"Comment": "v1.0.10-69-gef51cceff55b17",
-			"Rev": "ef51cceff55b17542fc91d6c4e30ea0bbb9641f7"
-		},
-		{
-			"ImportPath": "sigs.k8s.io/kustomize/pkg/types",
-			"Comment": "v1.0.10-69-gef51cceff55b17",
-			"Rev": "ef51cceff55b17542fc91d6c4e30ea0bbb9641f7"
-		},
-		{
 			"ImportPath": "sigs.k8s.io/structured-merge-diff/fieldpath",
 			"Rev": "6e488066a1c47f8c285006360b1b39fb3fa8bbbc"
 		},
@@ -4231,8 +4130,6 @@
 			"Rev": "6e488066a1c47f8c285006360b1b39fb3fa8bbbc"
 		},
 		{
-=======
->>>>>>> 31e4ece5
 			"ImportPath": "sigs.k8s.io/yaml",
 			"Comment": "v1.1.0",
 			"Rev": "fd68e9863619f6ec2fdd8625fe1f02e7c877e480"
