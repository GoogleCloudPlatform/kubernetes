--- conflicted
+++ resolved
@@ -18,7 +18,6 @@
 
 import (
 	"fmt"
-	"math"
 	"time"
 
 	. "github.com/onsi/ginkgo"
@@ -163,16 +162,8 @@
 		}
 	case testpatterns.DynamicPV:
 		framework.Logf("Creating resource for dynamic PV")
-<<<<<<< HEAD
-		if dDriver, ok := driver.(drivers.DynamicPVTestDriver); ok {
-			// Get intersection of the test size range and the driver size range
-			// and then take the minimum of the intersection as the claim size
-			sizeRangeIntersection := getSizeRangesIntersection(pattern.SupportedSizeRange, driver.GetDriverInfo().SupportedSizeRange)
-			claimSize := fmt.Sprintf("%.6f%s", sizeRangeIntersection.Min, sizeRangeIntersection.Units)
-=======
 		if dDriver, ok := driver.(DynamicPVTestDriver); ok {
 			claimSize := dDriver.GetClaimSize()
->>>>>>> 3a6d4c10
 			r.sc = dDriver.GetDynamicProvisionStorageClass(fsType)
 
 			By("creating a StorageClass " + r.sc.Name)
@@ -333,14 +324,6 @@
 	}
 }
 
-<<<<<<< HEAD
-// getSizeRangesIntersection returns the intersection of two ranges of sizes provided in the same units
-func getSizeRangesIntersection(first framework.SizeRange, second framework.SizeRange) framework.SizeRange {
-	return framework.SizeRange{
-		Min:   math.Max(first.Min, second.Min),
-		Max:   math.Min(first.Max, second.Max),
-		Units: first.Units,
-=======
 // convertTestConfig returns a framework test config with the
 // parameters specified for the testsuite or (if available) the
 // dynamically created config for the volume server.
@@ -359,6 +342,5 @@
 		Prefix:         in.Prefix,
 		ClientNodeName: in.ClientNodeName,
 		NodeSelector:   in.ClientNodeSelector,
->>>>>>> 3a6d4c10
 	}
 }