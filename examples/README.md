--- conflicted
+++ resolved
@@ -1,8 +1,4 @@
-<<<<<<< HEAD
-# Kubernetes Examples: releases.k8s.io/v1.0.1
-=======
 <!-- BEGIN MUNGE: UNVERSIONED_WARNING -->
->>>>>>> ee46e383
 
 <!-- BEGIN STRIP_FOR_RELEASE -->
 
