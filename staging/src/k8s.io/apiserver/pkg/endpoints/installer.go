--- conflicted
+++ resolved
@@ -689,14 +689,10 @@
 				string(types.MergePatchType),
 				string(types.StrategicMergePatchType),
 			}
-<<<<<<< HEAD
 			if utilfeature.DefaultFeatureGate.Enabled(features.ServerSideApply) {
 				supportedTypes = append(supportedTypes, string(types.ApplyPatchType))
 			}
-			handler := metrics.InstrumentRouteFunc(action.Verb, resource, subresource, requestScope, restfulPatchResource(patcher, reqScope, admit, supportedTypes))
-=======
 			handler := metrics.InstrumentRouteFunc(action.Verb, group, version, resource, subresource, requestScope, metrics.APIServerComponent, restfulPatchResource(patcher, reqScope, admit, supportedTypes))
->>>>>>> 2fcdb50f
 			route := ws.PATCH(action.Path).To(handler).
 				Doc(doc).
 				Param(ws.QueryParameter("pretty", "If 'true', then the output is pretty printed.")).
